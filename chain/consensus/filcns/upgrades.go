--- conflicted
+++ resolved
@@ -279,13 +279,8 @@
 	}, {
 		Height:    build.UpgradeWatermelonFixHeight,
 		Network:   network.Version21,
-		Migration: buildUpgradeActorsV12MinerFix(calibnetv12BuggyMinerCID),
+		Migration: upgradeActorsV12Fix,
 	},
-		{
-			Height:    build.UpgradeWatermelonFix2Height,
-			Network:   network.Version21,
-			Migration: buildUpgradeActorsV12MinerFix(calibnetv12BuggyMinerCID2),
-		},
 	}
 
 	for _, u := range updates {
@@ -297,9 +292,6 @@
 	}
 	return us
 }
-
-var calibnetv12BuggyMinerCID = cid.MustParse("bafk2bzacecnh2ouohmonvebq7uughh4h3ppmg4cjsk74dzxlbbtlcij4xbzxq")
-var calibnetv12BuggyMinerCID2 = cid.MustParse("bafk2bzaced7emkbbnrewv5uvrokxpf5tlm4jslu2jsv77ofw2yqdglg657uie")
 
 func UpgradeFaucetBurnRecovery(ctx context.Context, sm *stmgr.StateManager, _ stmgr.MigrationCache, em stmgr.ExecMonitor, root cid.Cid, epoch abi.ChainEpoch, ts *types.TipSet) (cid.Cid, error) {
 	// Some initial parameters
@@ -1982,71 +1974,95 @@
 	return newRoot, nil
 }
 
-// ////////////////////
-func buildUpgradeActorsV12MinerFix(minerCid cid.Cid) func(ctx context.Context, sm *stmgr.StateManager, cache stmgr.MigrationCache, cb stmgr.ExecMonitor, root cid.Cid, epoch abi.ChainEpoch, ts *types.TipSet) (cid.Cid, error) {
-	return func(ctx context.Context, sm *stmgr.StateManager, cache stmgr.MigrationCache, cb stmgr.ExecMonitor, root cid.Cid, epoch abi.ChainEpoch, ts *types.TipSet) (cid.Cid, error) {
-		stateStore := sm.ChainStore().StateBlockstore()
-		adtStore := store.ActorStore(ctx, stateStore)
-
-		// ensure that the manifest is loaded in the blockstore
-		if err := bundle.LoadBundles(ctx, stateStore, actorstypes.Version12); err != nil {
-			return cid.Undef, xerrors.Errorf("failed to load manifest bundle: %w", err)
-		}
-
-		// Load input state tree
-		actorsIn, err := state.LoadStateTree(adtStore, root)
-		if err != nil {
-			return cid.Undef, xerrors.Errorf("loading state tree: %w", err)
-		}
-
-		// load old manifest data
-		systemActor, err := actorsIn.GetActor(builtin.SystemActorAddr)
-		if err != nil {
-			return cid.Undef, xerrors.Errorf("failed to get system actor: %w", err)
-		}
-
-		var systemState system11.State
-		if err := adtStore.Get(ctx, systemActor.Head, &systemState); err != nil {
-			return cid.Undef, xerrors.Errorf("failed to get system actor state: %w", err)
-		}
-
-		var oldManifestData manifest.ManifestData
-		if err := adtStore.Get(ctx, systemState.BuiltinActors, &oldManifestData); err != nil {
-			return cid.Undef, xerrors.Errorf("failed to get old manifest data: %w", err)
-		}
-
-		newManifestCID, ok := actors.GetManifest(actorstypes.Version12)
+//////////////////////
+
+var calibnetv12BuggyMinerCID = cid.MustParse("bafk2bzacecnh2ouohmonvebq7uughh4h3ppmg4cjsk74dzxlbbtlcij4xbzxq")
+
+func upgradeActorsV12Fix(ctx context.Context, sm *stmgr.StateManager, cache stmgr.MigrationCache, cb stmgr.ExecMonitor,
+	root cid.Cid, epoch abi.ChainEpoch, ts *types.TipSet) (cid.Cid, error) {
+	stateStore := sm.ChainStore().StateBlockstore()
+	adtStore := store.ActorStore(ctx, stateStore)
+
+	// ensure that the manifest is loaded in the blockstore
+	if err := bundle.LoadBundles(ctx, stateStore, actorstypes.Version12); err != nil {
+		return cid.Undef, xerrors.Errorf("failed to load manifest bundle: %w", err)
+	}
+
+	// Load input state tree
+	actorsIn, err := state.LoadStateTree(adtStore, root)
+	if err != nil {
+		return cid.Undef, xerrors.Errorf("loading state tree: %w", err)
+	}
+
+	// load old manifest data
+	systemActor, err := actorsIn.GetActor(builtin.SystemActorAddr)
+	if err != nil {
+		return cid.Undef, xerrors.Errorf("failed to get system actor: %w", err)
+	}
+
+	var systemState system11.State
+	if err := adtStore.Get(ctx, systemActor.Head, &systemState); err != nil {
+		return cid.Undef, xerrors.Errorf("failed to get system actor state: %w", err)
+	}
+
+	var oldManifestData manifest.ManifestData
+	if err := adtStore.Get(ctx, systemState.BuiltinActors, &oldManifestData); err != nil {
+		return cid.Undef, xerrors.Errorf("failed to get old manifest data: %w", err)
+	}
+
+	newManifestCID, ok := actors.GetManifest(actorstypes.Version12)
+	if !ok {
+		return cid.Undef, xerrors.Errorf("no manifest CID for v12 upgrade")
+	}
+
+	// load new manifest
+	var newManifest manifest.Manifest
+	if err := adtStore.Get(ctx, newManifestCID, &newManifest); err != nil {
+		return cid.Undef, xerrors.Errorf("error reading actor manifest: %w", err)
+	}
+
+	if err := newManifest.Load(ctx, adtStore); err != nil {
+		return cid.Undef, xerrors.Errorf("error loading actor manifest: %w", err)
+	}
+
+	// build the CID mapping
+	codeMapping := make(map[cid.Cid]cid.Cid, len(oldManifestData.Entries))
+	for _, oldEntry := range oldManifestData.Entries {
+		newCID, ok := newManifest.Get(oldEntry.Name)
 		if !ok {
-			return cid.Undef, xerrors.Errorf("no manifest CID for v12 upgrade")
-		}
-
-		// load new manifest
-		var newManifest manifest.Manifest
-		if err := adtStore.Get(ctx, newManifestCID, &newManifest); err != nil {
-			return cid.Undef, xerrors.Errorf("error reading actor manifest: %w", err)
-		}
-
-		if err := newManifest.Load(ctx, adtStore); err != nil {
-			return cid.Undef, xerrors.Errorf("error loading actor manifest: %w", err)
-		}
-
-		// build the CID mapping
-		codeMapping := make(map[cid.Cid]cid.Cid, len(oldManifestData.Entries))
-		for _, oldEntry := range oldManifestData.Entries {
-			newCID, ok := newManifest.Get(oldEntry.Name)
-			if !ok {
-				return cid.Undef, xerrors.Errorf("missing manifest entry for %s", oldEntry.Name)
-			}
-
-			// Note: we expect newCID to be the same as oldEntry.Code for all actors except the miner actor
-			codeMapping[oldEntry.Code] = newCID
-		}
-
-		// Create empty actorsOut
-
-<<<<<<< HEAD
-		actorsOut, err := state.NewStateTree(adtStore, actorsIn.Version())
-=======
+			return cid.Undef, xerrors.Errorf("missing manifest entry for %s", oldEntry.Name)
+		}
+
+		// Note: we expect newCID to be the same as oldEntry.Code for all actors except the miner actor
+		codeMapping[oldEntry.Code] = newCID
+	}
+
+	// Create empty actorsOut
+
+	actorsOut, err := state.NewStateTree(adtStore, actorsIn.Version())
+	if err != nil {
+		return cid.Undef, xerrors.Errorf("failed to create new tree: %w", err)
+	}
+
+	// Perform the migration
+	err = actorsIn.ForEach(func(a address.Address, actor *types.Actor) error {
+		newCid, ok := codeMapping[actor.Code]
+		if !ok {
+			return xerrors.Errorf("didn't find mapping for %s", actor.Code)
+		}
+
+		return actorsOut.SetActor(a, &types.ActorV5{
+			Code:    newCid,
+			Head:    actor.Head,
+			Nonce:   actor.Nonce,
+			Balance: actor.Balance,
+			Address: actor.Address,
+		})
+	})
+	if err != nil {
+		return cid.Undef, xerrors.Errorf("failed to perform migration: %w", err)
+	}
+
 	systemState.BuiltinActors = newManifest.Data
 	newSystemHead, err := adtStore.Put(ctx, &systemState)
 	if err != nil {
@@ -2062,80 +2078,44 @@
 
 	err = actorsIn.ForEach(func(a address.Address, inActor *types.Actor) error {
 		outActor, err := actorsOut.GetActor(a)
->>>>>>> 7344dd5e
 		if err != nil {
-			return cid.Undef, xerrors.Errorf("failed to create new tree: %w", err)
-		}
-
-		// Perform the migration
-		err = actorsIn.ForEach(func(a address.Address, actor *types.Actor) error {
-			newCid, ok := codeMapping[actor.Code]
-			if !ok {
-				return xerrors.Errorf("didn't find mapping for %s", actor.Code)
-			}
-
-			return actorsOut.SetActor(a, &types.ActorV5{
-				Code:    newCid,
-				Head:    actor.Head,
-				Nonce:   actor.Nonce,
-				Balance: actor.Balance,
-				Address: actor.Address,
-			})
-		})
-		if err != nil {
-			return cid.Undef, xerrors.Errorf("failed to perform migration: %w", err)
-		}
-
-		err = actorsIn.ForEach(func(a address.Address, inActor *types.Actor) error {
-			outActor, err := actorsOut.GetActor(a)
-			if err != nil {
-				return xerrors.Errorf("failed to get actor in outTree: %w", err)
-			}
-
-<<<<<<< HEAD
-			if inActor.Nonce != outActor.Nonce {
-				return xerrors.Errorf("mismatched nonce for actor %s", a)
-			}
-
-			if !inActor.Balance.Equals(outActor.Balance) {
-				return xerrors.Errorf("mismatched balance for actor %s: %d != %d", a, inActor.Balance, outActor.Balance)
-			}
-
-			if inActor.Address != outActor.Address && inActor.Address.String() != outActor.Address.String() {
-				return xerrors.Errorf("mismatched address for actor %s: %s != %s", a, inActor.Address, outActor.Address)
-			}
-
-			if inActor.Head != outActor.Head {
-				return xerrors.Errorf("mismatched head for actor %s", a)
-			}
-
-			// This is the hard-coded "buggy" miner actor Code ID
-			if inActor.Code != minerCid && inActor.Code != outActor.Code {
-				return xerrors.Errorf("unexpected change in code for actor %s", a)
-			}
-=======
+			return xerrors.Errorf("failed to get actor in outTree: %w", err)
+		}
+
+		if inActor.Nonce != outActor.Nonce {
+			return xerrors.Errorf("mismatched nonce for actor %s", a)
+		}
+
+		if !inActor.Balance.Equals(outActor.Balance) {
+			return xerrors.Errorf("mismatched balance for actor %s: %d != %d", a, inActor.Balance, outActor.Balance)
+		}
+
+		if inActor.Address != outActor.Address && inActor.Address.String() != outActor.Address.String() {
+			return xerrors.Errorf("mismatched address for actor %s: %s != %s", a, inActor.Address, outActor.Address)
+		}
+
 		if inActor.Head != outActor.Head && a != builtin.SystemActorAddr {
 			return xerrors.Errorf("mismatched head for actor %s", a)
 		}
->>>>>>> 7344dd5e
-
-			if inActor.Code == minerCid && outActor.Code == minerCid {
-				return xerrors.Errorf("miner actor code was not updated")
-			}
-			return nil
-		})
-		if err != nil {
-			return cid.Undef, xerrors.Errorf("failed to sanity check migration: %w", err)
-		}
-
-		// Persist the result.
-		newRoot, err := actorsOut.Flush(ctx)
-		if err != nil {
-			return cid.Undef, xerrors.Errorf("failed to persist new state root: %w", err)
-		}
-
-		return newRoot, nil
-	}
+
+		// This is the hard-coded "buggy" miner actor Code ID
+		if inActor.Code != calibnetv12BuggyMinerCID && inActor.Code != outActor.Code {
+			return xerrors.Errorf("unexpected change in code for actor %s", a)
+		}
+
+		return nil
+	})
+	if err != nil {
+		return cid.Undef, xerrors.Errorf("failed to sanity check migration: %w", err)
+	}
+
+	// Persist the result.
+	newRoot, err := actorsOut.Flush(ctx)
+	if err != nil {
+		return cid.Undef, xerrors.Errorf("failed to persist new state root: %w", err)
+	}
+
+	return newRoot, nil
 }
 
 ////////////////////
