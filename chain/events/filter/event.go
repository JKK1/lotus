package filter

import (
	"bytes"
	"context"
	"sync"
	"time"

	"github.com/google/uuid"
	"github.com/ipfs/go-cid"
	"golang.org/x/xerrors"

	"github.com/filecoin-project/go-address"
	"github.com/filecoin-project/go-state-types/abi"
	blockadt "github.com/filecoin-project/specs-actors/actors/util/adt"

	cstore "github.com/filecoin-project/lotus/chain/store"
	"github.com/filecoin-project/lotus/chain/types"
)

type RobustAddresser interface {
	LookupRobustAddress(ctx context.Context, idAddr address.Address, ts *types.TipSet) (address.Address, error)
}

const indexed uint8 = 0x01

type EventFilter struct {
	id         string
	minHeight  abi.ChainEpoch // minimum epoch to apply filter or -1 if no minimum
	maxHeight  abi.ChainEpoch // maximum epoch to apply filter or -1 if no maximum
	tipsetCid  cid.Cid
	addresses  []address.Address   // list of f4 actor addresses that are extpected to emit the event
	keys       map[string][][]byte // map of key names to a list of alternate values that may match
	maxResults int                 // maximum number of results to collect, 0 is unlimited

	mu        sync.Mutex
	collected []*CollectedEvent
	lastTaken time.Time
	ch        chan<- interface{}
}

var _ Filter = (*EventFilter)(nil)

type CollectedEvent struct {
	Event       *types.Event
	EmitterAddr address.Address // f4 address of emitter
	EventIdx    int             // index of the event within the list of emitted events
	Reverted    bool
	Height      abi.ChainEpoch
	TipSetKey   types.TipSetKey // tipset that contained the message
	MsgIdx      int             // index of the message in the tipset
	MsgCid      cid.Cid         // cid of message that produced event
}

func (f *EventFilter) ID() string {
	return f.id
}

func (f *EventFilter) SetSubChannel(ch chan<- interface{}) {
	f.mu.Lock()
	defer f.mu.Unlock()
	f.ch = ch
	f.collected = nil
}

func (f *EventFilter) ClearSubChannel() {
	f.mu.Lock()
	defer f.mu.Unlock()
	f.ch = nil
}

func (f *EventFilter) CollectEvents(ctx context.Context, te *TipSetEvents, revert bool, resolver func(ctx context.Context, emitter abi.ActorID, ts *types.TipSet) (address.Address, bool)) error {
	if !f.matchTipset(te) {
		return nil
	}

	// cache of lookups between actor id and f4 address
	addressLookups := make(map[abi.ActorID]address.Address)

	ems, err := te.messages(ctx)
	if err != nil {
		return xerrors.Errorf("load executed messages: %w", err)
	}
	for msgIdx, em := range ems {
		for evIdx, ev := range em.Events() {
<<<<<<< HEAD
			addr, _ := address.NewIDAddress(uint64(ev.Emitter))
=======
			// lookup address corresponding to the actor id
			addr, found := addressLookups[ev.Emitter]
			if !found {
				var ok bool
				addr, ok = resolver(ctx, ev.Emitter, te.rctTs)
				if !ok {
					// not an address we will be able to match against
					continue
				}
				addressLookups[ev.Emitter] = addr
			}

>>>>>>> 273ac513
			if !f.matchAddress(addr) {
				continue
			}
			if !f.matchKeys(ev.Entries) {
				continue
			}

			// event matches filter, so record it
			cev := &CollectedEvent{
				Event:       ev,
				EmitterAddr: addr,
				EventIdx:    evIdx,
				Reverted:    revert,
				Height:      te.msgTs.Height(),
				TipSetKey:   te.msgTs.Key(),
				MsgCid:      em.Message().Cid(),
				MsgIdx:      msgIdx,
			}

			f.mu.Lock()
			// if we have a subscription channel then push event to it
			if f.ch != nil {
				f.ch <- cev
				f.mu.Unlock()
				continue
			}

			if f.maxResults > 0 && len(f.collected) == f.maxResults {
				copy(f.collected, f.collected[1:])
				f.collected = f.collected[:len(f.collected)-1]
			}
			f.collected = append(f.collected, cev)
			f.mu.Unlock()
		}
	}

	return nil
}

func (f *EventFilter) TakeCollectedEvents(ctx context.Context) []*CollectedEvent {
	f.mu.Lock()
	collected := f.collected
	f.collected = nil
	f.lastTaken = time.Now().UTC()
	f.mu.Unlock()

	return collected
}

func (f *EventFilter) LastTaken() time.Time {
	f.mu.Lock()
	defer f.mu.Unlock()
	return f.lastTaken
}

// matchTipset reports whether this filter matches the given tipset
func (f *EventFilter) matchTipset(te *TipSetEvents) bool {
	if f.tipsetCid != cid.Undef {
		tsCid, err := te.Cid()
		if err != nil {
			return false
		}
		return f.tipsetCid.Equals(tsCid)
	}

	if f.minHeight >= 0 && f.minHeight > te.Height() {
		return false
	}
	if f.maxHeight >= 0 && f.maxHeight < te.Height() {
		return false
	}
	return true
}

func (f *EventFilter) matchAddress(o address.Address) bool {
	if len(f.addresses) == 0 {
		return true
	}

	// Assume short lists of addresses
	// TODO: binary search for longer lists or restrict list length
	for _, a := range f.addresses {
		if a == o {
			return true
		}
	}
	return false
}

func (f *EventFilter) matchKeys(ees []types.EventEntry) bool {
	if len(f.keys) == 0 {
		return true
	}
	// TODO: optimize this naive algorithm
	// Note keys names may be repeated so we may have multiple opportunities to match

	matched := map[string]bool{}
	for _, ee := range ees {
		// Skip an entry that is not indexable
		if ee.Flags&indexed != indexed {
			continue
		}

		keyname := ee.Key

		// skip if we have already matched this key
		if matched[keyname] {
			continue
		}

		wantlist, ok := f.keys[keyname]
		if !ok {
			continue
		}

		for _, w := range wantlist {
			if bytes.Equal(w, ee.Value) {
				matched[keyname] = true
				break
			}
		}

		if len(matched) == len(f.keys) {
			// all keys have been matched
			return true
		}

	}

	return false
}

type TipSetEvents struct {
	rctTs *types.TipSet // rctTs is the tipset containing the receipts of executed messages
	msgTs *types.TipSet // msgTs is the tipset containing the messages that have been executed

	load func(ctx context.Context, msgTs, rctTs *types.TipSet) ([]executedMessage, error)

	once sync.Once // for lazy population of ems
	ems  []executedMessage
	err  error
}

func (te *TipSetEvents) Height() abi.ChainEpoch {
	return te.msgTs.Height()
}

func (te *TipSetEvents) Cid() (cid.Cid, error) {
	return te.msgTs.Key().Cid()
}

func (te *TipSetEvents) messages(ctx context.Context) ([]executedMessage, error) {
	te.once.Do(func() {
		// populate executed message list
		ems, err := te.load(ctx, te.msgTs, te.rctTs)
		if err != nil {
			te.err = err
			return
		}
		te.ems = ems
	})
	return te.ems, te.err
}

type executedMessage struct {
	msg *types.Message
	rct *types.MessageReceipt
	// events extracted from receipt
	evs []*types.Event
}

func (e *executedMessage) Message() *types.Message {
	return e.msg
}

func (e *executedMessage) Receipt() *types.MessageReceipt {
	return e.rct
}

func (e *executedMessage) Events() []*types.Event {
	return e.evs
}

type EventFilterManager struct {
	ChainStore       *cstore.ChainStore
	AddressResolver  func(ctx context.Context, emitter abi.ActorID, ts *types.TipSet) (address.Address, bool)
	MaxFilterResults int

	mu      sync.Mutex // guards mutations to filters
	filters map[string]*EventFilter
}

func (m *EventFilterManager) Apply(ctx context.Context, from, to *types.TipSet) error {
	m.mu.Lock()
	defer m.mu.Unlock()
	if len(m.filters) == 0 {
		return nil
	}

	tse := &TipSetEvents{
		msgTs: from,
		rctTs: to,
		load:  m.loadExecutedMessages,
	}

	// TODO: could run this loop in parallel with errgroup if there are many filters
	for _, f := range m.filters {
		if err := f.CollectEvents(ctx, tse, false, m.AddressResolver); err != nil {
			return err
		}
	}

	return nil
}

func (m *EventFilterManager) Revert(ctx context.Context, from, to *types.TipSet) error {
	m.mu.Lock()
	defer m.mu.Unlock()
	if len(m.filters) == 0 {
		return nil
	}

	tse := &TipSetEvents{
		msgTs: to,
		rctTs: from,
		load:  m.loadExecutedMessages,
	}

	// TODO: could run this loop in parallel with errgroup if there are many filters
	for _, f := range m.filters {
		if err := f.CollectEvents(ctx, tse, true, m.AddressResolver); err != nil {
			return err
		}
	}

	return nil
}

func (m *EventFilterManager) Install(ctx context.Context, minHeight, maxHeight abi.ChainEpoch, tipsetCid cid.Cid, addresses []address.Address, keys map[string][][]byte) (*EventFilter, error) {
	id, err := uuid.NewRandom()
	if err != nil {
		return nil, xerrors.Errorf("new uuid: %w", err)
	}

	f := &EventFilter{
		id:         id.String(),
		minHeight:  minHeight,
		maxHeight:  maxHeight,
		tipsetCid:  tipsetCid,
		addresses:  addresses,
		keys:       keys,
		maxResults: m.MaxFilterResults,
	}

	m.mu.Lock()
	m.filters[id.String()] = f
	m.mu.Unlock()

	return f, nil
}

func (m *EventFilterManager) Remove(ctx context.Context, id string) error {
	m.mu.Lock()
	defer m.mu.Unlock()
	if _, found := m.filters[id]; !found {
		return ErrFilterNotFound
	}
	delete(m.filters, id)
	return nil
}

func (m *EventFilterManager) loadExecutedMessages(ctx context.Context, msgTs, rctTs *types.TipSet) ([]executedMessage, error) {
	msgs, err := m.ChainStore.MessagesForTipset(ctx, msgTs)
	if err != nil {
		return nil, xerrors.Errorf("read messages: %w", err)
	}

	st := m.ChainStore.ActorStore(ctx)

	arr, err := blockadt.AsArray(st, rctTs.Blocks()[0].ParentMessageReceipts)
	if err != nil {
		return nil, xerrors.Errorf("load receipts amt: %w", err)
	}

	if uint64(len(msgs)) != arr.Length() {
		return nil, xerrors.Errorf("mismatching message and receipt counts (%d msgs, %d rcts)", len(msgs), arr.Length())
	}

	ems := make([]executedMessage, len(msgs))

	for i := 0; i < len(msgs); i++ {
		ems[i].msg = msgs[i].VMMessage()

		var rct types.MessageReceipt
		found, err := arr.Get(uint64(i), &rct)
		if err != nil {
			return nil, xerrors.Errorf("load receipt: %w", err)
		}
		if !found {
			return nil, xerrors.Errorf("receipt %d not found", i)
		}
		ems[i].rct = &rct

		if rct.EventsRoot == nil {
			continue
		}

		evtArr, err := blockadt.AsArray(st, *rct.EventsRoot)
		if err != nil {
			return nil, xerrors.Errorf("load events amt: %w", err)
		}

		ems[i].evs = make([]*types.Event, evtArr.Length())
		var evt types.Event
		_ = arr.ForEach(&evt, func(i int64) error {
			cpy := evt
			ems[i].evs[int(i)] = &cpy
			return nil
		})

	}

	return ems, nil
}<|MERGE_RESOLUTION|>--- conflicted
+++ resolved
@@ -83,9 +83,6 @@
 	}
 	for msgIdx, em := range ems {
 		for evIdx, ev := range em.Events() {
-<<<<<<< HEAD
-			addr, _ := address.NewIDAddress(uint64(ev.Emitter))
-=======
 			// lookup address corresponding to the actor id
 			addr, found := addressLookups[ev.Emitter]
 			if !found {
@@ -98,7 +95,6 @@
 				addressLookups[ev.Emitter] = addr
 			}
 
->>>>>>> 273ac513
 			if !f.matchAddress(addr) {
 				continue
 			}
