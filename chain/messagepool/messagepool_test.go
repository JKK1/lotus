// stm: #unit
package messagepool

import (
	"context"
	"fmt"
	"sort"
	"testing"

	"github.com/ipfs/go-cid"
	"github.com/ipfs/go-datastore"
	logging "github.com/ipfs/go-log/v2"
	"github.com/stretchr/testify/assert"

	"github.com/filecoin-project/go-address"
	"github.com/filecoin-project/go-state-types/abi"
	"github.com/filecoin-project/go-state-types/crypto"
	"github.com/filecoin-project/go-state-types/network"
	builtin2 "github.com/filecoin-project/specs-actors/v2/actors/builtin"

	"github.com/filecoin-project/lotus/api"
	"github.com/filecoin-project/lotus/build"
	"github.com/filecoin-project/lotus/chain/consensus/filcns"
	"github.com/filecoin-project/lotus/chain/messagepool/gasguess"
	"github.com/filecoin-project/lotus/chain/types"
	"github.com/filecoin-project/lotus/chain/types/mock"
	"github.com/filecoin-project/lotus/chain/wallet"
	_ "github.com/filecoin-project/lotus/lib/sigs/bls"
	_ "github.com/filecoin-project/lotus/lib/sigs/secp"
)

func init() {
	_ = logging.SetLogLevel("*", "INFO")
}

type testMpoolAPI struct {
	cb func(rev, app []*types.TipSet) error

	bmsgs      map[cid.Cid][]*types.SignedMessage
	statenonce map[address.Address]uint64
	balance    map[address.Address]types.BigInt

	tipsets []*types.TipSet

	published int

	baseFee types.BigInt
}

func newTestMpoolAPI() *testMpoolAPI {
	tma := &testMpoolAPI{
		bmsgs:      make(map[cid.Cid][]*types.SignedMessage),
		statenonce: make(map[address.Address]uint64),
		balance:    make(map[address.Address]types.BigInt),
		baseFee:    types.NewInt(100),
	}
	genesis := mock.MkBlock(nil, 1, 1)
	tma.tipsets = append(tma.tipsets, mock.TipSet(genesis))
	return tma
}

func (tma *testMpoolAPI) nextBlock() *types.BlockHeader {
	newBlk := mock.MkBlock(tma.tipsets[len(tma.tipsets)-1], 1, 1)
	tma.tipsets = append(tma.tipsets, mock.TipSet(newBlk))
	return newBlk
}

func (tma *testMpoolAPI) nextBlockWithHeight(height uint64) *types.BlockHeader {
	newBlk := mock.MkBlock(tma.tipsets[len(tma.tipsets)-1], 1, 1)
	newBlk.Height = abi.ChainEpoch(height)
	tma.tipsets = append(tma.tipsets, mock.TipSet(newBlk))
	return newBlk
}

func (tma *testMpoolAPI) applyBlock(t *testing.T, b *types.BlockHeader) {
	t.Helper()
	if err := tma.cb(nil, []*types.TipSet{mock.TipSet(b)}); err != nil {
		t.Fatal(err)
	}
}

func (tma *testMpoolAPI) revertBlock(t *testing.T, b *types.BlockHeader) {
	t.Helper()
	if err := tma.cb([]*types.TipSet{mock.TipSet(b)}, nil); err != nil {
		t.Fatal(err)
	}
}

func (tma *testMpoolAPI) setStateNonce(addr address.Address, v uint64) {
	tma.statenonce[addr] = v
}

func (tma *testMpoolAPI) setBalance(addr address.Address, v uint64) {
	tma.balance[addr] = types.FromFil(v)
}

func (tma *testMpoolAPI) setBalanceRaw(addr address.Address, v types.BigInt) {
	tma.balance[addr] = v
}

func (tma *testMpoolAPI) setBlockMessages(h *types.BlockHeader, msgs ...*types.SignedMessage) {
	tma.bmsgs[h.Cid()] = msgs
}

func (tma *testMpoolAPI) SubscribeHeadChanges(cb func(rev, app []*types.TipSet) error) *types.TipSet {
	tma.cb = cb
	return tma.tipsets[0]
}

func (tma *testMpoolAPI) PutMessage(ctx context.Context, m types.ChainMsg) (cid.Cid, error) {
	return cid.Undef, nil
}

func (tma *testMpoolAPI) IsLite() bool {
	return false
}

func (tma *testMpoolAPI) PubSubPublish(string, []byte) error {
	tma.published++
	return nil
}

func (tma *testMpoolAPI) GetActorAfter(addr address.Address, ts *types.TipSet) (*types.Actor, error) {
	// regression check for load bug
	if ts == nil {
		panic("GetActorAfter called with nil tipset")
	}

	balance, ok := tma.balance[addr]
	if !ok {
		balance = types.NewInt(1000e6)
		tma.balance[addr] = balance
	}

	msgs := make([]*types.SignedMessage, 0)
	for _, b := range ts.Blocks() {
		for _, m := range tma.bmsgs[b.Cid()] {
			if m.Message.From == addr {
				msgs = append(msgs, m)
			}
		}
	}

	sort.Slice(msgs, func(i, j int) bool {
		return msgs[i].Message.Nonce < msgs[j].Message.Nonce
	})

	nonce := tma.statenonce[addr]

	for _, m := range msgs {
		if m.Message.Nonce != nonce {
			break
		}
		nonce++
	}

	return &types.Actor{
		Code:    builtin2.AccountActorCodeID,
		Nonce:   nonce,
		Balance: balance,
	}, nil
}

func (tma *testMpoolAPI) StateDeterministicAddressAtFinality(ctx context.Context, addr address.Address, ts *types.TipSet) (address.Address, error) {
	if addr.Protocol() != address.BLS && addr.Protocol() != address.SECP256K1 && addr.Protocol() != address.Delegated {
		return address.Undef, fmt.Errorf("given address was not a key addr")
	}
	return addr, nil
}

func (tma *testMpoolAPI) StateNetworkVersion(ctx context.Context, h abi.ChainEpoch) network.Version {
	return build.TestNetworkVersion
}

func (tma *testMpoolAPI) MessagesForBlock(ctx context.Context, h *types.BlockHeader) ([]*types.Message, []*types.SignedMessage, error) {
	return nil, tma.bmsgs[h.Cid()], nil
}

func (tma *testMpoolAPI) MessagesForTipset(ctx context.Context, ts *types.TipSet) ([]types.ChainMsg, error) {
	if len(ts.Blocks()) != 1 {
		panic("cant deal with multiblock tipsets in this test")
	}

	bm, sm, err := tma.MessagesForBlock(ctx, ts.Blocks()[0])
	if err != nil {
		return nil, err
	}

	var out []types.ChainMsg
	for _, m := range bm {
		out = append(out, m)
	}

	for _, m := range sm {
		out = append(out, m)
	}

	return out, nil
}

func (tma *testMpoolAPI) LoadTipSet(ctx context.Context, tsk types.TipSetKey) (*types.TipSet, error) {
	for _, ts := range tma.tipsets {
		if types.CidArrsEqual(tsk.Cids(), ts.Cids()) {
			return ts, nil
		}
	}

	return nil, fmt.Errorf("tipset not found")
}

func (tma *testMpoolAPI) ChainComputeBaseFee(ctx context.Context, ts *types.TipSet) (types.BigInt, error) {
	return tma.baseFee, nil
}

func assertNonce(t *testing.T, mp *MessagePool, addr address.Address, val uint64) {
	t.Helper()
	// stm: @CHAIN_MEMPOOL_GET_NONCE_001
	n, err := mp.GetNonce(context.TODO(), addr, types.EmptyTSK)
	if err != nil {
		t.Fatal(err)
	}

	if n != val {
		t.Fatalf("expected nonce of %d, got %d", val, n)
	}
}

func mustAdd(t *testing.T, mp *MessagePool, msg *types.SignedMessage) {
	t.Helper()
	if err := mp.Add(context.TODO(), msg); err != nil {
		t.Fatal(err)
	}
}

func TestMessagePool(t *testing.T) {
	// stm: @CHAIN_MEMPOOL_GET_NONCE_001

	tma := newTestMpoolAPI()

	w, err := wallet.NewWallet(wallet.NewMemKeyStore())
	if err != nil {
		t.Fatal(err)
	}

	ds := datastore.NewMapDatastore()

	mp, err := New(context.Background(), tma, ds, filcns.DefaultUpgradeSchedule(), "mptest", nil)
	if err != nil {
		t.Fatal(err)
	}

	a := tma.nextBlock()

	sender, err := w.WalletNew(context.Background(), types.KTSecp256k1)
	if err != nil {
		t.Fatal(err)
	}
	target := mock.Address(1001)

	var msgs []*types.SignedMessage
	for i := 0; i < 5; i++ {
		msgs = append(msgs, mock.MkMessage(sender, target, uint64(i), w))
	}

	tma.setStateNonce(sender, 0)
	assertNonce(t, mp, sender, 0)
	mustAdd(t, mp, msgs[0])
	assertNonce(t, mp, sender, 1)
	mustAdd(t, mp, msgs[1])
	assertNonce(t, mp, sender, 2)

	tma.setBlockMessages(a, msgs[0], msgs[1])
	tma.applyBlock(t, a)

	assertNonce(t, mp, sender, 2)
}

func TestCheckMessageBig(t *testing.T) {
	tma := newTestMpoolAPI()

	w, err := wallet.NewWallet(wallet.NewMemKeyStore())
	assert.NoError(t, err)

	from, err := w.WalletNew(context.Background(), types.KTBLS)
	assert.NoError(t, err)

	tma.setBalance(from, 1000e9)

	ds := datastore.NewMapDatastore()

	mp, err := New(context.Background(), tma, ds, filcns.DefaultUpgradeSchedule(), "mptest", nil)
	assert.NoError(t, err)

	to := mock.Address(1001)

	{
		msg := &types.Message{
			To:         to,
			From:       from,
			Value:      types.NewInt(1),
			Nonce:      0,
			GasLimit:   60000000,
			GasFeeCap:  types.NewInt(100),
			GasPremium: types.NewInt(1),
			Params:     make([]byte, 41<<10), // 41KiB payload
		}

		sig, err := w.WalletSign(context.TODO(), from, msg.Cid().Bytes(), api.MsgMeta{})
		if err != nil {
			panic(err)
		}
		sm := &types.SignedMessage{
			Message:   *msg,
			Signature: *sig,
		}
		mustAdd(t, mp, sm)
	}

	{
		msg := &types.Message{
			To:         to,
			From:       from,
			Value:      types.NewInt(1),
			Nonce:      0,
			GasLimit:   50000000,
			GasFeeCap:  types.NewInt(100),
			GasPremium: types.NewInt(1),
			Params:     make([]byte, 64<<10), // 64KiB payload
		}

		sig, err := w.WalletSign(context.TODO(), from, msg.Cid().Bytes(), api.MsgMeta{})
		if err != nil {
			panic(err)
		}
		sm := &types.SignedMessage{
			Message:   *msg,
			Signature: *sig,
		}
		// stm: @CHAIN_MEMPOOL_PUSH_001
		err = mp.Add(context.TODO(), sm)
		assert.ErrorIs(t, err, ErrMessageTooBig)
	}
}

func TestMessagePoolMessagesInEachBlock(t *testing.T) {
	tma := newTestMpoolAPI()

	w, err := wallet.NewWallet(wallet.NewMemKeyStore())
	if err != nil {
		t.Fatal(err)
	}

	ds := datastore.NewMapDatastore()

	mp, err := New(context.Background(), tma, ds, filcns.DefaultUpgradeSchedule(), "mptest", nil)
	if err != nil {
		t.Fatal(err)
	}

	a := tma.nextBlock()

	sender, err := w.WalletNew(context.Background(), types.KTBLS)
	if err != nil {
		t.Fatal(err)
	}
	target := mock.Address(1001)

	var msgs []*types.SignedMessage
	for i := 0; i < 5; i++ {
		m := mock.MkMessage(sender, target, uint64(i), w)
		msgs = append(msgs, m)
		mustAdd(t, mp, m)
	}

	tma.setStateNonce(sender, 0)

	tma.setBlockMessages(a, msgs[0], msgs[1])
	tma.applyBlock(t, a)
	tsa := mock.TipSet(a)

	// stm: @CHAIN_MEMPOOL_PENDING_001
	_, _ = mp.Pending(context.TODO())

	// stm: @CHAIN_MEMPOOL_SELECT_001
	selm, _ := mp.SelectMessages(context.Background(), tsa, 1)
	if len(selm) == 0 {
		t.Fatal("should have returned the rest of the messages")
	}
}

func TestRevertMessages(t *testing.T) {
	futureDebug = true
	defer func() {
		futureDebug = false
	}()

	tma := newTestMpoolAPI()

	w, err := wallet.NewWallet(wallet.NewMemKeyStore())
	if err != nil {
		t.Fatal(err)
	}

	ds := datastore.NewMapDatastore()

	mp, err := New(context.Background(), tma, ds, filcns.DefaultUpgradeSchedule(), "mptest", nil)
	if err != nil {
		t.Fatal(err)
	}

	a := tma.nextBlock()
	b := tma.nextBlock()

	sender, err := w.WalletNew(context.Background(), types.KTBLS)
	if err != nil {
		t.Fatal(err)
	}
	target := mock.Address(1001)

	var msgs []*types.SignedMessage
	for i := 0; i < 5; i++ {
		msgs = append(msgs, mock.MkMessage(sender, target, uint64(i), w))
	}

	tma.setBlockMessages(a, msgs[0])
	tma.setBlockMessages(b, msgs[1], msgs[2], msgs[3])

	mustAdd(t, mp, msgs[0])
	mustAdd(t, mp, msgs[1])
	mustAdd(t, mp, msgs[2])
	mustAdd(t, mp, msgs[3])

	tma.setStateNonce(sender, 0)
	tma.applyBlock(t, a)
	assertNonce(t, mp, sender, 4)

	tma.setStateNonce(sender, 1)
	tma.applyBlock(t, b)
	assertNonce(t, mp, sender, 4)
	tma.setStateNonce(sender, 0)
	tma.revertBlock(t, b)

	assertNonce(t, mp, sender, 4)

	// stm: @CHAIN_MEMPOOL_PENDING_001
	p, _ := mp.Pending(context.TODO())
	fmt.Printf("%+v\n", p)
	if len(p) != 3 {
		t.Fatal("expected three messages in mempool")
	}

}

func TestPruningSimple(t *testing.T) {
	oldMaxNonceGap := MaxNonceGap
	MaxNonceGap = 1000
	defer func() {
		MaxNonceGap = oldMaxNonceGap
	}()

	tma := newTestMpoolAPI()

	w, err := wallet.NewWallet(wallet.NewMemKeyStore())
	if err != nil {
		t.Fatal(err)
	}

	ds := datastore.NewMapDatastore()

	mp, err := New(context.Background(), tma, ds, filcns.DefaultUpgradeSchedule(), "mptest", nil)
	if err != nil {
		t.Fatal(err)
	}

	a := tma.nextBlock()
	tma.applyBlock(t, a)

	sender, err := w.WalletNew(context.Background(), types.KTBLS)
	if err != nil {
		t.Fatal(err)
	}
	tma.setBalance(sender, 1) // in FIL
	target := mock.Address(1001)

	for i := 0; i < 5; i++ {
		smsg := mock.MkMessage(sender, target, uint64(i), w)
		if err := mp.Add(context.TODO(), smsg); err != nil {
			t.Fatal(err)
		}
	}

	for i := 10; i < 50; i++ {
		smsg := mock.MkMessage(sender, target, uint64(i), w)
		if err := mp.Add(context.TODO(), smsg); err != nil {
			t.Fatal(err)
		}
	}

	mp.cfg.SizeLimitHigh = 40
	mp.cfg.SizeLimitLow = 10

	mp.Prune()

	// stm: @CHAIN_MEMPOOL_PENDING_001
	msgs, _ := mp.Pending(context.TODO())
	if len(msgs) != 5 {
		t.Fatal("expected only 5 messages in pool, got: ", len(msgs))
	}
}

func TestLoadLocal(t *testing.T) {
	tma := newTestMpoolAPI()
	ds := datastore.NewMapDatastore()

	mp, err := New(context.Background(), tma, ds, filcns.DefaultUpgradeSchedule(), "mptest", nil)
	if err != nil {
		t.Fatal(err)
	}

	// the actors
	w1, err := wallet.NewWallet(wallet.NewMemKeyStore())
	if err != nil {
		t.Fatal(err)
	}

	a1, err := w1.WalletNew(context.Background(), types.KTSecp256k1)
	if err != nil {
		t.Fatal(err)
	}

	w2, err := wallet.NewWallet(wallet.NewMemKeyStore())
	if err != nil {
		t.Fatal(err)
	}

	a2, err := w2.WalletNew(context.Background(), types.KTSecp256k1)
	if err != nil {
		t.Fatal(err)
	}

	tma.setBalance(a1, 1) // in FIL
	tma.setBalance(a2, 1) // in FIL
	gasLimit := gasguess.Costs[gasguess.CostKey{Code: builtin2.StorageMarketActorCodeID, M: 2}]
	msgs := make(map[cid.Cid]struct{})
	for i := 0; i < 10; i++ {
		m := makeTestMessage(w1, a1, a2, uint64(i), gasLimit, uint64(i+1))
<<<<<<< HEAD
		//stm: @CHAIN_MEMPOOL_PUSH_001
=======
		// stm: @CHAIN_MEMPOOL_PUSH_001
>>>>>>> 6bd39ba1
		cid, err := mp.Push(context.TODO(), m, true)
		if err != nil {
			t.Fatal(err)
		}
		msgs[cid] = struct{}{}
	}
	err = mp.Close()
	if err != nil {
		t.Fatal(err)
	}

	mp, err = New(context.Background(), tma, ds, filcns.DefaultUpgradeSchedule(), "mptest", nil)
	if err != nil {
		t.Fatal(err)
	}

	// stm: @CHAIN_MEMPOOL_PENDING_001
	pmsgs, _ := mp.Pending(context.TODO())
	if len(msgs) != len(pmsgs) {
		t.Fatalf("expected %d messages, but got %d", len(msgs), len(pmsgs))
	}

	for _, m := range pmsgs {
		cid := m.Cid()
		_, ok := msgs[cid]
		if !ok {
			t.Fatal("unknown message")
		}

		delete(msgs, cid)
	}

	if len(msgs) > 0 {
		t.Fatalf("not all messages were laoded; missing %d messages", len(msgs))
	}
}

func TestClearAll(t *testing.T) {
	tma := newTestMpoolAPI()
	ds := datastore.NewMapDatastore()

	mp, err := New(context.Background(), tma, ds, filcns.DefaultUpgradeSchedule(), "mptest", nil)
	if err != nil {
		t.Fatal(err)
	}

	// the actors
	w1, err := wallet.NewWallet(wallet.NewMemKeyStore())
	if err != nil {
		t.Fatal(err)
	}

	a1, err := w1.WalletNew(context.Background(), types.KTSecp256k1)
	if err != nil {
		t.Fatal(err)
	}

	w2, err := wallet.NewWallet(wallet.NewMemKeyStore())
	if err != nil {
		t.Fatal(err)
	}

	a2, err := w2.WalletNew(context.Background(), types.KTSecp256k1)
	if err != nil {
		t.Fatal(err)
	}

	tma.setBalance(a1, 1) // in FIL
	tma.setBalance(a2, 1) // in FIL
	gasLimit := gasguess.Costs[gasguess.CostKey{Code: builtin2.StorageMarketActorCodeID, M: 2}]
	for i := 0; i < 10; i++ {
		m := makeTestMessage(w1, a1, a2, uint64(i), gasLimit, uint64(i+1))
<<<<<<< HEAD
		//stm: @CHAIN_MEMPOOL_PUSH_001
=======
		// stm: @CHAIN_MEMPOOL_PUSH_001
>>>>>>> 6bd39ba1
		_, err := mp.Push(context.TODO(), m, true)
		if err != nil {
			t.Fatal(err)
		}
	}

	for i := 0; i < 10; i++ {
		m := makeTestMessage(w2, a2, a1, uint64(i), gasLimit, uint64(i+1))
		mustAdd(t, mp, m)
	}

	// stm: @CHAIN_MEMPOOL_CLEAR_001
	mp.Clear(context.Background(), true)

	// stm: @CHAIN_MEMPOOL_PENDING_001
	pending, _ := mp.Pending(context.TODO())
	if len(pending) > 0 {
		t.Fatalf("cleared the mpool, but got %d pending messages", len(pending))
	}
}

func TestClearNonLocal(t *testing.T) {
	tma := newTestMpoolAPI()
	ds := datastore.NewMapDatastore()

	mp, err := New(context.Background(), tma, ds, filcns.DefaultUpgradeSchedule(), "mptest", nil)
	if err != nil {
		t.Fatal(err)
	}

	// the actors
	w1, err := wallet.NewWallet(wallet.NewMemKeyStore())
	if err != nil {
		t.Fatal(err)
	}

	a1, err := w1.WalletNew(context.Background(), types.KTSecp256k1)
	if err != nil {
		t.Fatal(err)
	}

	w2, err := wallet.NewWallet(wallet.NewMemKeyStore())
	if err != nil {
		t.Fatal(err)
	}

	a2, err := w2.WalletNew(context.Background(), types.KTSecp256k1)
	if err != nil {
		t.Fatal(err)
	}

	tma.setBalance(a1, 1) // in FIL
	tma.setBalance(a2, 1) // in FIL

	gasLimit := gasguess.Costs[gasguess.CostKey{Code: builtin2.StorageMarketActorCodeID, M: 2}]
	for i := 0; i < 10; i++ {
		m := makeTestMessage(w1, a1, a2, uint64(i), gasLimit, uint64(i+1))
<<<<<<< HEAD
		//stm: @CHAIN_MEMPOOL_PUSH_001
=======
		// stm: @CHAIN_MEMPOOL_PUSH_001
>>>>>>> 6bd39ba1
		_, err := mp.Push(context.TODO(), m, true)
		if err != nil {
			t.Fatal(err)
		}
	}

	for i := 0; i < 10; i++ {
		m := makeTestMessage(w2, a2, a1, uint64(i), gasLimit, uint64(i+1))
		mustAdd(t, mp, m)
	}

	// stm: @CHAIN_MEMPOOL_CLEAR_001
	mp.Clear(context.Background(), false)

	// stm: @CHAIN_MEMPOOL_PENDING_001
	pending, _ := mp.Pending(context.TODO())
	if len(pending) != 10 {
		t.Fatalf("expected 10 pending messages, but got %d instead", len(pending))
	}

	for _, m := range pending {
		if m.Message.From != a1 {
			t.Fatalf("expected message from %s but got one from %s instead", a1, m.Message.From)
		}
	}
}

func TestUpdates(t *testing.T) {
	tma := newTestMpoolAPI()
	ds := datastore.NewMapDatastore()

	mp, err := New(context.Background(), tma, ds, filcns.DefaultUpgradeSchedule(), "mptest", nil)
	if err != nil {
		t.Fatal(err)
	}

	// the actors
	w1, err := wallet.NewWallet(wallet.NewMemKeyStore())
	if err != nil {
		t.Fatal(err)
	}

	a1, err := w1.WalletNew(context.Background(), types.KTSecp256k1)
	if err != nil {
		t.Fatal(err)
	}

	w2, err := wallet.NewWallet(wallet.NewMemKeyStore())
	if err != nil {
		t.Fatal(err)
	}

	a2, err := w2.WalletNew(context.Background(), types.KTSecp256k1)
	if err != nil {
		t.Fatal(err)
	}

	ctx, cancel := context.WithCancel(context.TODO())
	defer cancel()

	ch, err := mp.Updates(ctx)
	if err != nil {
		t.Fatal(err)
	}

	gasLimit := gasguess.Costs[gasguess.CostKey{Code: builtin2.StorageMarketActorCodeID, M: 2}]

	tma.setBalance(a1, 1) // in FIL
	tma.setBalance(a2, 1) // in FIL

	for i := 0; i < 10; i++ {
		m := makeTestMessage(w1, a1, a2, uint64(i), gasLimit, uint64(i+1))
<<<<<<< HEAD
		//stm: @CHAIN_MEMPOOL_PUSH_001
=======
		// stm: @CHAIN_MEMPOOL_PUSH_001
>>>>>>> 6bd39ba1
		_, err := mp.Push(context.TODO(), m, true)
		if err != nil {
			t.Fatal(err)
		}

		_, ok := <-ch
		if !ok {
			t.Fatal("expected update, but got a closed channel instead")
		}
	}

	err = mp.Close()
	if err != nil {
		t.Fatal(err)
	}

	_, ok := <-ch
	if ok {
		t.Fatal("expected closed channel, but got an update instead")
	}
}

func TestMessageBelowMinGasFee(t *testing.T) {
	// stm: @CHAIN_MEMPOOL_PUSH_001
	tma := newTestMpoolAPI()

	w, err := wallet.NewWallet(wallet.NewMemKeyStore())
	assert.NoError(t, err)

	from, err := w.WalletNew(context.Background(), types.KTBLS)
	assert.NoError(t, err)

	tma.setBalance(from, 1000e9)

	ds := datastore.NewMapDatastore()

	mp, err := New(context.Background(), tma, ds, filcns.DefaultUpgradeSchedule(), "mptest", nil)
	assert.NoError(t, err)

	to := mock.Address(1001)

	// fee is just below minimum gas fee
	fee := minimumBaseFee.Uint64() - 1
	{
		msg := &types.Message{
			To:         to,
			From:       from,
			Value:      types.NewInt(1),
			Nonce:      0,
			GasLimit:   50000000,
			GasFeeCap:  types.NewInt(fee),
			GasPremium: types.NewInt(1),
			Params:     make([]byte, 32<<10),
		}

		sig, err := w.WalletSign(context.TODO(), from, msg.Cid().Bytes(), api.MsgMeta{})
		if err != nil {
			panic(err)
		}
		sm := &types.SignedMessage{
			Message:   *msg,
			Signature: *sig,
		}
		err = mp.Add(context.TODO(), sm)
		assert.ErrorIs(t, err, ErrGasFeeCapTooLow)
	}
}

func TestMessageValueTooHigh(t *testing.T) {
	// stm: @CHAIN_MEMPOOL_PUSH_001
	tma := newTestMpoolAPI()

	w, err := wallet.NewWallet(wallet.NewMemKeyStore())
	assert.NoError(t, err)

	from, err := w.WalletNew(context.Background(), types.KTBLS)
	assert.NoError(t, err)

	tma.setBalance(from, 1000e9)

	ds := datastore.NewMapDatastore()

	mp, err := New(context.Background(), tma, ds, filcns.DefaultUpgradeSchedule(), "mptest", nil)
	assert.NoError(t, err)

	to := mock.Address(1001)

	totalFil := types.TotalFilecoinInt
	extra := types.NewInt(1)

	value := types.BigAdd(totalFil, extra)
	{
		msg := &types.Message{
			To:         to,
			From:       from,
			Value:      value,
			Nonce:      0,
			GasLimit:   50000000,
			GasFeeCap:  types.NewInt(minimumBaseFee.Uint64()),
			GasPremium: types.NewInt(1),
			Params:     make([]byte, 32<<10),
		}

		sig, err := w.WalletSign(context.TODO(), from, msg.Cid().Bytes(), api.MsgMeta{})
		if err != nil {
			panic(err)
		}
		sm := &types.SignedMessage{
			Message:   *msg,
			Signature: *sig,
		}
		err = mp.Add(context.TODO(), sm)
		assert.Error(t, err)
	}
}

func TestMessageSignatureInvalid(t *testing.T) {
	// stm: @CHAIN_MEMPOOL_PUSH_001
	tma := newTestMpoolAPI()

	w, err := wallet.NewWallet(wallet.NewMemKeyStore())
	assert.NoError(t, err)

	from, err := w.WalletNew(context.Background(), types.KTBLS)
	assert.NoError(t, err)

	tma.setBalance(from, 1000e9)

	ds := datastore.NewMapDatastore()

	mp, err := New(context.Background(), tma, ds, filcns.DefaultUpgradeSchedule(), "mptest", nil)
	assert.NoError(t, err)

	to := mock.Address(1001)

	{
		msg := &types.Message{
			To:         to,
			From:       from,
			Value:      types.NewInt(1),
			Nonce:      0,
			GasLimit:   50000000,
			GasFeeCap:  types.NewInt(minimumBaseFee.Uint64()),
			GasPremium: types.NewInt(1),
			Params:     make([]byte, 32<<10),
		}

		badSig := &crypto.Signature{
			Type: crypto.SigTypeSecp256k1,
			Data: make([]byte, 0),
		}
		sm := &types.SignedMessage{
			Message:   *msg,
			Signature: *badSig,
		}
		err = mp.Add(context.TODO(), sm)
		assert.Error(t, err)
		assert.Contains(t, err.Error(), "invalid signature length")
	}
}

func TestAddMessageTwice(t *testing.T) {
	// stm: @CHAIN_MEMPOOL_PUSH_001
	tma := newTestMpoolAPI()

	w, err := wallet.NewWallet(wallet.NewMemKeyStore())
	assert.NoError(t, err)

	from, err := w.WalletNew(context.Background(), types.KTBLS)
	assert.NoError(t, err)

	tma.setBalance(from, 1000e9)

	ds := datastore.NewMapDatastore()

	mp, err := New(context.Background(), tma, ds, filcns.DefaultUpgradeSchedule(), "mptest", nil)
	assert.NoError(t, err)

	to := mock.Address(1001)

	{
		msg := &types.Message{
			To:         to,
			From:       from,
			Value:      types.NewInt(1),
			Nonce:      0,
			GasLimit:   50000000,
			GasFeeCap:  types.NewInt(minimumBaseFee.Uint64()),
			GasPremium: types.NewInt(1),
			Params:     make([]byte, 32<<10),
		}

		sig, err := w.WalletSign(context.TODO(), from, msg.Cid().Bytes(), api.MsgMeta{})
		if err != nil {
			panic(err)
		}
		sm := &types.SignedMessage{
			Message:   *msg,
			Signature: *sig,
		}
		mustAdd(t, mp, sm)

		err = mp.Add(context.TODO(), sm)
		assert.Contains(t, err.Error(), "with nonce 0 already in mpool")
	}
}

func TestAddMessageTwiceNonceGap(t *testing.T) {
	// stm: @CHAIN_MEMPOOL_PUSH_001
	tma := newTestMpoolAPI()

	w, err := wallet.NewWallet(wallet.NewMemKeyStore())
	assert.NoError(t, err)

	from, err := w.WalletNew(context.Background(), types.KTBLS)
	assert.NoError(t, err)

	tma.setBalance(from, 1000e9)

	ds := datastore.NewMapDatastore()

	mp, err := New(context.Background(), tma, ds, filcns.DefaultUpgradeSchedule(), "mptest", nil)
	assert.NoError(t, err)

	to := mock.Address(1001)

	{
		// create message with invalid nonce (1)
		sm := makeTestMessage(w, from, to, 1, 50_000_000, minimumBaseFee.Uint64())
		mustAdd(t, mp, sm)

		// then try to add message again
		err = mp.Add(context.TODO(), sm)
		assert.Contains(t, err.Error(), "unfulfilled nonce gap")
	}
}

func TestAddMessageTwiceCidDiff(t *testing.T) {
	tma := newTestMpoolAPI()

	w, err := wallet.NewWallet(wallet.NewMemKeyStore())
	assert.NoError(t, err)

	from, err := w.WalletNew(context.Background(), types.KTBLS)
	assert.NoError(t, err)

	tma.setBalance(from, 1000e9)

	ds := datastore.NewMapDatastore()

	mp, err := New(context.Background(), tma, ds, filcns.DefaultUpgradeSchedule(), "mptest", nil)
	assert.NoError(t, err)

	to := mock.Address(1001)

	{
		sm := makeTestMessage(w, from, to, 0, 50_000_000, minimumBaseFee.Uint64())
		mustAdd(t, mp, sm)

		// Create message with different data, so CID is different
		sm2 := makeTestMessage(w, from, to, 0, 50_000_001, minimumBaseFee.Uint64())

		// stm: @CHAIN_MEMPOOL_PUSH_001
		// then try to add message again
		err = mp.Add(context.TODO(), sm2)
		// assert.Contains(t, err.Error(), "replace by fee has too low GasPremium")
		assert.Error(t, err)
	}
}

func TestAddMessageTwiceCidDiffReplaced(t *testing.T) {
	// stm: @CHAIN_MEMPOOL_PUSH_001
	tma := newTestMpoolAPI()

	w, err := wallet.NewWallet(wallet.NewMemKeyStore())
	assert.NoError(t, err)

	from, err := w.WalletNew(context.Background(), types.KTBLS)
	assert.NoError(t, err)

	tma.setBalance(from, 1000e9)

	ds := datastore.NewMapDatastore()

	mp, err := New(context.Background(), tma, ds, filcns.DefaultUpgradeSchedule(), "mptest", nil)
	assert.NoError(t, err)

	to := mock.Address(1001)

	{
		sm := makeTestMessage(w, from, to, 0, 50_000_000, minimumBaseFee.Uint64())
		mustAdd(t, mp, sm)

		// Create message with different data, so CID is different
		sm2 := makeTestMessage(w, from, to, 0, 50_000_000, minimumBaseFee.Uint64()*2)
		mustAdd(t, mp, sm2)
	}
}

func TestRemoveMessage(t *testing.T) {
	// stm: @CHAIN_MEMPOOL_PUSH_001
	tma := newTestMpoolAPI()

	w, err := wallet.NewWallet(wallet.NewMemKeyStore())
	assert.NoError(t, err)

	from, err := w.WalletNew(context.Background(), types.KTBLS)
	assert.NoError(t, err)

	tma.setBalance(from, 1000e9)

	ds := datastore.NewMapDatastore()

	mp, err := New(context.Background(), tma, ds, filcns.DefaultUpgradeSchedule(), "mptest", nil)
	assert.NoError(t, err)

	to := mock.Address(1001)

	{
		sm := makeTestMessage(w, from, to, 0, 50_000_000, minimumBaseFee.Uint64())
		mustAdd(t, mp, sm)

		// stm: @CHAIN_MEMPOOL_REMOVE_001
		// remove message for sender
		mp.Remove(context.TODO(), from, sm.Message.Nonce, true)

		// stm: @CHAIN_MEMPOOL_PENDING_FOR_001
		// check messages in pool: should be none present
		msgs := mp.pendingFor(context.TODO(), from)
		assert.Len(t, msgs, 0)
	}
}

func TestCapGasFee(t *testing.T) {
	t.Run("use default maxfee", func(t *testing.T) {
		msg := &types.Message{
			GasLimit:   100_000_000,
			GasFeeCap:  abi.NewTokenAmount(100_000_000),
			GasPremium: abi.NewTokenAmount(100_000),
		}
		CapGasFee(func() (abi.TokenAmount, error) {
			return abi.NewTokenAmount(100_000_000_000), nil
		}, msg, nil)
		assert.Equal(t, msg.GasFeeCap.Int64(), int64(1000))
		assert.Equal(t, msg.GasPremium.Int.Int64(), int64(1000))
	})

	t.Run("use spec maxfee", func(t *testing.T) {
		msg := &types.Message{
			GasLimit:   100_000_000,
			GasFeeCap:  abi.NewTokenAmount(100_000_000),
			GasPremium: abi.NewTokenAmount(100_000),
		}
		CapGasFee(nil, msg, &api.MessageSendSpec{MaxFee: abi.NewTokenAmount(100_000_000_000)})
		assert.Equal(t, msg.GasFeeCap.Int64(), int64(1000))
		assert.Equal(t, msg.GasPremium.Int.Int64(), int64(1000))
	})

	t.Run("use smaller feecap value when fee is enough", func(t *testing.T) {
		msg := &types.Message{
			GasLimit:   100_000_000,
			GasFeeCap:  abi.NewTokenAmount(100_000),
			GasPremium: abi.NewTokenAmount(100_000_000),
		}
		CapGasFee(nil, msg, &api.MessageSendSpec{MaxFee: abi.NewTokenAmount(100_000_000_000_000)})
		assert.Equal(t, msg.GasFeeCap.Int64(), int64(100_000))
		assert.Equal(t, msg.GasPremium.Int.Int64(), int64(100_000))
	})
}<|MERGE_RESOLUTION|>--- conflicted
+++ resolved
@@ -544,11 +544,7 @@
 	msgs := make(map[cid.Cid]struct{})
 	for i := 0; i < 10; i++ {
 		m := makeTestMessage(w1, a1, a2, uint64(i), gasLimit, uint64(i+1))
-<<<<<<< HEAD
-		//stm: @CHAIN_MEMPOOL_PUSH_001
-=======
 		// stm: @CHAIN_MEMPOOL_PUSH_001
->>>>>>> 6bd39ba1
 		cid, err := mp.Push(context.TODO(), m, true)
 		if err != nil {
 			t.Fatal(err)
@@ -621,11 +617,7 @@
 	gasLimit := gasguess.Costs[gasguess.CostKey{Code: builtin2.StorageMarketActorCodeID, M: 2}]
 	for i := 0; i < 10; i++ {
 		m := makeTestMessage(w1, a1, a2, uint64(i), gasLimit, uint64(i+1))
-<<<<<<< HEAD
-		//stm: @CHAIN_MEMPOOL_PUSH_001
-=======
 		// stm: @CHAIN_MEMPOOL_PUSH_001
->>>>>>> 6bd39ba1
 		_, err := mp.Push(context.TODO(), m, true)
 		if err != nil {
 			t.Fatal(err)
@@ -683,11 +675,7 @@
 	gasLimit := gasguess.Costs[gasguess.CostKey{Code: builtin2.StorageMarketActorCodeID, M: 2}]
 	for i := 0; i < 10; i++ {
 		m := makeTestMessage(w1, a1, a2, uint64(i), gasLimit, uint64(i+1))
-<<<<<<< HEAD
-		//stm: @CHAIN_MEMPOOL_PUSH_001
-=======
 		// stm: @CHAIN_MEMPOOL_PUSH_001
->>>>>>> 6bd39ba1
 		_, err := mp.Push(context.TODO(), m, true)
 		if err != nil {
 			t.Fatal(err)
@@ -760,11 +748,7 @@
 
 	for i := 0; i < 10; i++ {
 		m := makeTestMessage(w1, a1, a2, uint64(i), gasLimit, uint64(i+1))
-<<<<<<< HEAD
-		//stm: @CHAIN_MEMPOOL_PUSH_001
-=======
 		// stm: @CHAIN_MEMPOOL_PUSH_001
->>>>>>> 6bd39ba1
 		_, err := mp.Push(context.TODO(), m, true)
 		if err != nil {
 			t.Fatal(err)
