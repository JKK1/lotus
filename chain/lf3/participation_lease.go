--- conflicted
+++ resolved
@@ -133,22 +133,10 @@
 	}
 	var participants []uint64
 	for id, lease := range l.leases {
-<<<<<<< HEAD
-		if currentNetwork != lease.Network {
-			// Lazily delete any lease that does not belong to network, likely acquired from
-			// prior manifests.
-			delete(l.leases, id)
-			log.Warnf("lost F3 participation lease for miner %d at instance %d due to network mismatch: %s != %s", id, instance, currentNetwork, lease.Network)
-		} else if instance > lease.ToInstance() {
-			// Lazily delete the expired leases.
-			delete(l.leases, id)
-			log.Warnf("lost F3 participation lease for miner %d due to instance (%d) > lease to instance (%d)", id, instance, lease.ToInstance())
-=======
 		if _, err := l.validateLease(currentNetwork, instance, lease); err != nil {
 			// Lazily clear old leases.
 			log.Warnf("lost F3 participation lease for miner %d at instance %d since it is no loger valid: %v ", id, instance, err)
 			delete(l.leases, id)
->>>>>>> 8a970129
 		} else {
 			participants = append(participants, id)
 		}
