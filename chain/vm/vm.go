package vm

import (
	"bytes"
	"context"
	"fmt"
	"reflect"
	"time"

	"github.com/filecoin-project/specs-actors/actors/builtin"

	block "github.com/ipfs/go-block-format"
	cid "github.com/ipfs/go-cid"
	blockstore "github.com/ipfs/go-ipfs-blockstore"
	cbor "github.com/ipfs/go-ipld-cbor"
	logging "github.com/ipfs/go-log/v2"
	mh "github.com/multiformats/go-multihash"
	cbg "github.com/whyrusleeping/cbor-gen"
	"go.opencensus.io/trace"
	"golang.org/x/xerrors"

	"github.com/filecoin-project/go-address"
	"github.com/filecoin-project/specs-actors/actors/abi"
	"github.com/filecoin-project/specs-actors/actors/builtin/account"
	init_ "github.com/filecoin-project/specs-actors/actors/builtin/init"
	"github.com/filecoin-project/specs-actors/actors/crypto"
	"github.com/filecoin-project/specs-actors/actors/runtime"
	"github.com/filecoin-project/specs-actors/actors/runtime/exitcode"

	"github.com/filecoin-project/lotus/build"
	"github.com/filecoin-project/lotus/chain/actors/aerrors"
	"github.com/filecoin-project/lotus/chain/state"
	"github.com/filecoin-project/lotus/chain/types"
	"github.com/filecoin-project/lotus/lib/bufbstore"
)

var log = logging.Logger("vm")
var actorLog = logging.Logger("actors")
var gasOnActorExec = newGasCharge("OnActorExec", 0, 0)

// ResolveToKeyAddr returns the public key type of address (`BLS`/`SECP256K1`) of an account actor identified by `addr`.
func ResolveToKeyAddr(state types.StateTree, cst cbor.IpldStore, addr address.Address) (address.Address, aerrors.ActorError) {
	if addr.Protocol() == address.BLS || addr.Protocol() == address.SECP256K1 {
		return addr, nil
	}

	act, err := state.GetActor(addr)
	if err != nil {
		return address.Undef, aerrors.Newf(exitcode.SysErrInvalidParameters, "failed to find actor: %s", addr)
	}

	if act.Code != builtin.AccountActorCodeID {
		return address.Undef, aerrors.Newf(exitcode.SysErrInvalidParameters, "address %s was not for an account actor", addr)
	}

	var aast account.State
	if err := cst.Get(context.TODO(), act.Head, &aast); err != nil {
		return address.Undef, aerrors.Absorb(err, exitcode.SysErrInvalidParameters, fmt.Sprintf("failed to get account actor state for %s", addr))
	}

	return aast.Address, nil
}

var _ cbor.IpldBlockstore = (*gasChargingBlocks)(nil)

type gasChargingBlocks struct {
	chargeGas func(GasCharge)
	pricelist Pricelist
	under     cbor.IpldBlockstore
}

func (bs *gasChargingBlocks) Get(c cid.Cid) (block.Block, error) {
	bs.chargeGas(bs.pricelist.OnIpldGet())
	blk, err := bs.under.Get(c)
	if err != nil {
		return nil, aerrors.Escalate(err, "failed to get block from blockstore")
	}
	bs.chargeGas(newGasCharge("OnIpldGetEnd", 0, 0).WithExtra(len(blk.RawData())))
	bs.chargeGas(gasOnActorExec)

	return blk, nil
}

func (bs *gasChargingBlocks) Put(blk block.Block) error {
	bs.chargeGas(bs.pricelist.OnIpldPut(len(blk.RawData())))

	if err := bs.under.Put(blk); err != nil {
		return aerrors.Escalate(err, "failed to write data to disk")
	}
	bs.chargeGas(gasOnActorExec)
	return nil
}

func (vm *VM) makeRuntime(ctx context.Context, msg *types.Message, origin address.Address, originNonce uint64, usedGas int64, nac uint64) *Runtime {
	rt := &Runtime{
		ctx:         ctx,
		vm:          vm,
		state:       vm.cstate,
		msg:         msg,
		origin:      origin,
		originNonce: originNonce,
		height:      vm.blockHeight,

		gasUsed:          usedGas,
		gasAvailable:     msg.GasLimit,
		numActorsCreated: nac,
		pricelist:        PricelistByEpoch(vm.blockHeight),
		allowInternal:    true,
		callerValidated:  false,
		executionTrace:   types.ExecutionTrace{Msg: msg},
	}

	rt.cst = &cbor.BasicIpldStore{
		Blocks: &gasChargingBlocks{rt.chargeGasFunc(2), rt.pricelist, vm.cst.Blocks},
		Atlas:  vm.cst.Atlas,
	}
	rt.sys = pricedSyscalls{
		under:     vm.Syscalls,
		chargeGas: rt.chargeGasFunc(1),
		pl:        rt.pricelist,
	}

	vmm := *msg
	resF, ok := rt.ResolveAddress(msg.From)
	if !ok {
		rt.Abortf(exitcode.SysErrInvalidReceiver, "resolve msg.From address failed")
	}
	vmm.From = resF
	rt.vmsg = &vmm

	return rt
}

type UnsafeVM struct {
	VM *VM
}

func (vm *UnsafeVM) MakeRuntime(ctx context.Context, msg *types.Message, origin address.Address, originNonce uint64, usedGas int64, nac uint64) *Runtime {
	return vm.VM.makeRuntime(ctx, msg, origin, originNonce, usedGas, nac)
}

type VM struct {
	cstate      *state.StateTree
	base        cid.Cid
	cst         *cbor.BasicIpldStore
	buf         *bufbstore.BufferedBS
	blockHeight abi.ChainEpoch
	inv         *Invoker
	rand        Rand

	Syscalls runtime.Syscalls
}

func NewVM(base cid.Cid, height abi.ChainEpoch, r Rand, cbs blockstore.Blockstore, syscalls runtime.Syscalls) (*VM, error) {
	buf := bufbstore.NewBufferedBstore(cbs)
	cst := cbor.NewCborStore(buf)
	state, err := state.LoadStateTree(cst, base)
	if err != nil {
		return nil, err
	}

	return &VM{
		cstate:      state,
		base:        base,
		cst:         cst,
		buf:         buf,
		blockHeight: height,
		inv:         NewInvoker(),
		rand:        r, // TODO: Probably should be a syscall
		Syscalls:    syscalls,
	}, nil
}

type Rand interface {
	GetRandomness(ctx context.Context, pers crypto.DomainSeparationTag, round abi.ChainEpoch, entropy []byte) ([]byte, error)
}

type ApplyRet struct {
	types.MessageReceipt
	ActorErr       aerrors.ActorError
	Penalty        types.BigInt
	ExecutionTrace types.ExecutionTrace
	Duration       time.Duration
}

func (vm *VM) send(ctx context.Context, msg *types.Message, parent *Runtime,
	gasCharge *GasCharge, start time.Time) ([]byte, aerrors.ActorError, *Runtime) {

	st := vm.cstate

	origin := msg.From
	on := msg.Nonce
	var nac uint64 = 0
	var gasUsed int64
	if parent != nil {
		gasUsed = parent.gasUsed
		origin = parent.origin
		on = parent.originNonce
		nac = parent.numActorsCreated
	}

	rt := vm.makeRuntime(ctx, msg, origin, on, gasUsed, nac)
	rt.lastGasChargeTime = start
	if parent != nil {
		rt.lastGasChargeTime = parent.lastGasChargeTime
		rt.lastGasCharge = parent.lastGasCharge
		defer func() {
			parent.gasUsed = rt.gasUsed
			parent.lastGasChargeTime = rt.lastGasChargeTime
			parent.lastGasCharge = rt.lastGasCharge
		}()
	}
	if gasCharge != nil {
		if err := rt.chargeGasSafe(*gasCharge); err != nil {
			// this should never happen
			return nil, aerrors.Wrap(err, "not enough gas for initial message charge, this should not happen"), rt
		}
	}

	ret, err := func() ([]byte, aerrors.ActorError) {
		_ = rt.chargeGasSafe(newGasCharge("OnGetActor", 0, 0))
		toActor, err := st.GetActor(msg.To)
		if err != nil {
			if xerrors.Is(err, init_.ErrAddressNotFound) {
				a, err := TryCreateAccountActor(rt, msg.To)
				if err != nil {
					return nil, aerrors.Wrapf(err, "could not create account")
				}
				toActor = a
			} else {
				return nil, aerrors.Escalate(err, "getting actor")
			}
		}

		if aerr := rt.chargeGasSafe(rt.Pricelist().OnMethodInvocation(msg.Value, msg.Method)); aerr != nil {
			return nil, aerrors.Wrap(aerr, "not enough gas for method invocation")
		}
		defer rt.chargeGasSafe(newGasCharge("OnMethodInvocationDone", 0, 0))

		if types.BigCmp(msg.Value, types.NewInt(0)) != 0 {
			if err := vm.transfer(msg.From, msg.To, msg.Value); err != nil {
				return nil, aerrors.Wrap(err, "failed to transfer funds")
			}
		}

		if msg.Method != 0 {
			var ret []byte
			_ = rt.chargeGasSafe(gasOnActorExec)
			ret, err := vm.Invoke(toActor, rt, msg.Method, msg.Params)
			return ret, err
		}
		return nil, nil
	}()

	mr := types.MessageReceipt{
		ExitCode: aerrors.RetCode(err),
		Return:   ret,
		GasUsed:  rt.gasUsed,
	}
	rt.executionTrace.MsgRct = &mr
	rt.executionTrace.Duration = time.Since(start)
	if err != nil {
		rt.executionTrace.Error = err.Error()
	}

	return ret, err, rt
}

func checkMessage(msg *types.Message) error {
	if msg.GasLimit == 0 {
		return xerrors.Errorf("message has no gas limit set")
	}
	if msg.GasLimit < 0 {
		return xerrors.Errorf("message has negative gas limit")
	}

	if msg.GasPrice == types.EmptyInt {
		return xerrors.Errorf("message gas no gas price set")
	}

	if msg.Value == types.EmptyInt {
		return xerrors.Errorf("message no value set")
	}

	return nil
}

func (vm *VM) ApplyImplicitMessage(ctx context.Context, msg *types.Message) (*ApplyRet, error) {
	start := build.Clock.Now()
	ret, actorErr, rt := vm.send(ctx, msg, nil, nil, start)
	rt.finilizeGasTracing()
	return &ApplyRet{
		MessageReceipt: types.MessageReceipt{
			ExitCode: aerrors.RetCode(actorErr),
			Return:   ret,
			GasUsed:  0,
		},
		ActorErr:       actorErr,
		ExecutionTrace: rt.executionTrace,
		Penalty:        types.NewInt(0),
		Duration:       time.Since(start),
	}, actorErr
}

func (vm *VM) ApplyMessage(ctx context.Context, cmsg types.ChainMsg) (*ApplyRet, error) {
	start := build.Clock.Now()
	ctx, span := trace.StartSpan(ctx, "vm.ApplyMessage")
	defer span.End()
	msg := cmsg.VMMessage()
	if span.IsRecordingEvents() {
		span.AddAttributes(
			trace.StringAttribute("to", msg.To.String()),
			trace.Int64Attribute("method", int64(msg.Method)),
			trace.StringAttribute("value", msg.Value.String()),
		)
	}

	if err := checkMessage(msg); err != nil {
		return nil, err
	}

	pl := PricelistByEpoch(vm.blockHeight)

	msgGas := pl.OnChainMessage(cmsg.ChainLength())
	msgGasCost := msgGas.Total()
	// this should never happen, but is currently still exercised by some tests
	if msgGasCost > msg.GasLimit {
		return &ApplyRet{
			MessageReceipt: types.MessageReceipt{
				ExitCode: exitcode.SysErrOutOfGas,
				GasUsed:  0,
			},
			Penalty:  types.BigMul(msg.GasPrice, types.NewInt(uint64(msgGasCost))),
			Duration: time.Since(start),
		}, nil
	}

	st := vm.cstate

	minerPenaltyAmount := types.BigMul(msg.GasPrice, types.NewInt(uint64(msgGasCost)))
	fromActor, err := st.GetActor(msg.From)
	// this should never happen, but is currently still exercised by some tests
	if err != nil {
		if xerrors.Is(err, types.ErrActorNotFound) {
			return &ApplyRet{
				MessageReceipt: types.MessageReceipt{
					ExitCode: exitcode.SysErrSenderInvalid,
					GasUsed:  0,
				},
				Penalty:  minerPenaltyAmount,
				Duration: time.Since(start),
			}, nil
		}
		return nil, xerrors.Errorf("failed to look up from actor: %w", err)
	}

	// this should never happen, but is currently still exercised by some tests
	if !fromActor.Code.Equals(builtin.AccountActorCodeID) {
		return &ApplyRet{
			MessageReceipt: types.MessageReceipt{
				ExitCode: exitcode.SysErrSenderInvalid,
				GasUsed:  0,
			},
			Penalty:  minerPenaltyAmount,
			Duration: time.Since(start),
		}, nil
	}

	// TODO: We should remove this, we might punish miners for no fault of their own
	if msg.Nonce != fromActor.Nonce {
		return &ApplyRet{
			MessageReceipt: types.MessageReceipt{
				ExitCode: exitcode.SysErrSenderStateInvalid,
				GasUsed:  0,
			},
			Penalty:  minerPenaltyAmount,
			Duration: time.Since(start),
		}, nil
	}

	gascost := types.BigMul(types.NewInt(uint64(msg.GasLimit)), msg.GasPrice)
	totalCost := types.BigAdd(gascost, msg.Value)
	if fromActor.Balance.LessThan(totalCost) {
		return &ApplyRet{
			MessageReceipt: types.MessageReceipt{
				ExitCode: exitcode.SysErrSenderStateInvalid,
				GasUsed:  0,
			},
			Penalty:  minerPenaltyAmount,
			Duration: time.Since(start),
		}, nil
	}

	gasHolder := &types.Actor{Balance: types.NewInt(0)}
	if err := vm.transferToGasHolder(msg.From, gasHolder, gascost); err != nil {
		return nil, xerrors.Errorf("failed to withdraw gas funds: %w", err)
	}

	if err := vm.incrementNonce(msg.From); err != nil {
		return nil, err
	}

	if err := st.Snapshot(ctx); err != nil {
		return nil, xerrors.Errorf("snapshot failed: %w", err)
	}
	defer st.ClearSnapshot()

	ret, actorErr, rt := vm.send(ctx, msg, nil, &msgGas, start)
	if aerrors.IsFatal(actorErr) {
		return nil, xerrors.Errorf("[from=%s,to=%s,n=%d,m=%d,h=%d] fatal error: %w", msg.From, msg.To, msg.Nonce, msg.Method, vm.blockHeight, actorErr)
	}

	if actorErr != nil {
		log.Warnw("Send actor error", "from", msg.From, "to", msg.To, "nonce", msg.Nonce, "method", msg.Method, "height", vm.blockHeight, "error", fmt.Sprintf("%+v", actorErr))
	}

	if actorErr != nil && len(ret) != 0 {
		// This should not happen, something is wonky
		return nil, xerrors.Errorf("message invocation errored, but had a return value anyway: %w", actorErr)
	}

	if rt == nil {
		return nil, xerrors.Errorf("send returned nil runtime, send error was: %s", actorErr)
	}

	if len(ret) != 0 {
		// safely override actorErr since it must be nil
		actorErr = rt.chargeGasSafe(rt.Pricelist().OnChainReturnValue(len(ret)))
		if actorErr != nil {
			ret = nil
		}
	}

	var errcode exitcode.ExitCode
	var gasUsed int64

	if errcode = aerrors.RetCode(actorErr); errcode != 0 {
		// revert all state changes since snapshot
		if err := st.Revert(); err != nil {
			return nil, xerrors.Errorf("revert state failed: %w", err)
		}
	}

	rt.finilizeGasTracing()

	gasUsed = rt.gasUsed
	if gasUsed < 0 {
		gasUsed = 0
	}
	// refund unused gas
	refund := types.BigMul(types.NewInt(uint64(msg.GasLimit-gasUsed)), msg.GasPrice)
	if err := vm.transferFromGasHolder(msg.From, gasHolder, refund); err != nil {
		return nil, xerrors.Errorf("failed to refund gas")
	}

	gasReward := types.BigMul(msg.GasPrice, types.NewInt(uint64(gasUsed)))
	if err := vm.transferFromGasHolder(builtin.RewardActorAddr, gasHolder, gasReward); err != nil {
		return nil, xerrors.Errorf("failed to give miner gas reward: %w", err)
	}

	if types.BigCmp(types.NewInt(0), gasHolder.Balance) != 0 {
		return nil, xerrors.Errorf("gas handling math is wrong")
	}

	return &ApplyRet{
		MessageReceipt: types.MessageReceipt{
			ExitCode: errcode,
			Return:   ret,
			GasUsed:  gasUsed,
		},
		ActorErr:       actorErr,
		ExecutionTrace: rt.executionTrace,
		Penalty:        types.NewInt(0),
		Duration:       time.Since(start),
	}, nil
}

func (vm *VM) ActorBalance(addr address.Address) (types.BigInt, aerrors.ActorError) {
	act, err := vm.cstate.GetActor(addr)
	if err != nil {
		return types.EmptyInt, aerrors.Absorb(err, 1, "failed to find actor")
	}

	return act.Balance, nil
}

func (vm *VM) Flush(ctx context.Context) (cid.Cid, error) {
	_, span := trace.StartSpan(ctx, "vm.Flush")
	defer span.End()

	from := vm.buf
	to := vm.buf.Read()

	root, err := vm.cstate.Flush(ctx)
	if err != nil {
		return cid.Undef, xerrors.Errorf("flushing vm: %w", err)
	}

	if err := Copy(from, to, root); err != nil {
		return cid.Undef, xerrors.Errorf("copying tree: %w", err)
	}

	return root, nil
}

// MutateState usage: MutateState(ctx, idAddr, func(cst cbor.IpldStore, st *ActorStateType) error {...})
func (vm *VM) MutateState(ctx context.Context, addr address.Address, fn interface{}) error {
	act, err := vm.cstate.GetActor(addr)
	if err != nil {
		return xerrors.Errorf("actor not found: %w", err)
	}

	st := reflect.New(reflect.TypeOf(fn).In(1).Elem())
	if err := vm.cst.Get(ctx, act.Head, st.Interface()); err != nil {
		return xerrors.Errorf("read actor head: %w", err)
	}

	out := reflect.ValueOf(fn).Call([]reflect.Value{reflect.ValueOf(vm.cst), st})
	if !out[0].IsNil() && out[0].Interface().(error) != nil {
		return out[0].Interface().(error)
	}

	head, err := vm.cst.Put(ctx, st.Interface())
	if err != nil {
		return xerrors.Errorf("put new actor head: %w", err)
	}

	act.Head = head

	if err := vm.cstate.SetActor(addr, act); err != nil {
		return xerrors.Errorf("set actor: %w", err)
	}

	return nil
}

func linksForObj(blk block.Block, cb func(cid.Cid)) error {
	switch blk.Cid().Prefix().Codec {
	case cid.DagCBOR:
		err := cbg.ScanForLinks(bytes.NewReader(blk.RawData()), cb)
		if err != nil {
			return xerrors.Errorf("cbg.ScanForLinks: %w", err)
		}
		return nil
	default:
		return xerrors.Errorf("vm flush copy method only supports dag cbor")
	}
}

func Copy(from, to blockstore.Blockstore, root cid.Cid) error {
	var batch []block.Block
	batchCp := func(blk block.Block) error {
		batch = append(batch, blk)
		if len(batch) > 100 {
			if err := to.PutMany(batch); err != nil {
				return xerrors.Errorf("batch put in copy: %w", err)
			}
			batch = batch[:0]
		}
		return nil
	}

	if err := copyRec(from, to, root, batchCp); err != nil {
		return xerrors.Errorf("copyRec: %w", err)
	}

	if len(batch) > 0 {
		if err := to.PutMany(batch); err != nil {
			return xerrors.Errorf("batch put in copy: %w", err)
		}
	}

	return nil
}

func copyRec(from, to blockstore.Blockstore, root cid.Cid, cp func(block.Block) error) error {
	if root.Prefix().MhType == 0 {
		// identity cid, skip
		return nil
	}

	blk, err := from.Get(root)
	if err != nil {
		return xerrors.Errorf("get %s failed: %w", root, err)
	}

	var lerr error
	err = linksForObj(blk, func(link cid.Cid) {
		if lerr != nil {
			// Theres no erorr return on linksForObj callback :(
			return
		}

<<<<<<< HEAD
		if link.Prefix().MhType == mh.IDENTITY || link.Prefix().MhType == uint64(commcid.FC_SEALED_V1) || link.Prefix().MhType == uint64(commcid.FC_UNSEALED_V1) {
			return
=======
	for _, link := range links {
		if link.Prefix().MhType == mh.IDENTITY || link.Prefix().Codec == cid.FilCommitmentSealed || link.Prefix().Codec == cid.FilCommitmentUnsealed {
			continue
>>>>>>> 389d148a
		}

		has, err := to.Has(link)
		if err != nil {
			lerr = xerrors.Errorf("has: %w", err)
			return
		}
		if has {
			return
		}

		if err := copyRec(from, to, link, cp); err != nil {
			lerr = err
			return
		}
	})
	if err != nil {
		return xerrors.Errorf("linksForObj (%x): %w", blk.RawData(), err)
	}
	if lerr != nil {
		return lerr
	}

	if err := cp(blk); err != nil {
		return xerrors.Errorf("copy: %w", err)
	}
	return nil
}

func (vm *VM) StateTree() types.StateTree {
	return vm.cstate
}

func (vm *VM) SetBlockHeight(h abi.ChainEpoch) {
	vm.blockHeight = h
}

func (vm *VM) Invoke(act *types.Actor, rt *Runtime, method abi.MethodNum, params []byte) ([]byte, aerrors.ActorError) {
	ctx, span := trace.StartSpan(rt.ctx, "vm.Invoke")
	defer span.End()
	if span.IsRecordingEvents() {
		span.AddAttributes(
			trace.StringAttribute("to", rt.Message().Receiver().String()),
			trace.Int64Attribute("method", int64(method)),
			trace.StringAttribute("value", rt.Message().ValueReceived().String()),
		)
	}

	var oldCtx context.Context
	oldCtx, rt.ctx = rt.ctx, ctx
	defer func() {
		rt.ctx = oldCtx
	}()
	ret, err := vm.inv.Invoke(act.Code, rt, method, params)
	if err != nil {
		return nil, err
	}
	return ret, nil
}

func (vm *VM) SetInvoker(i *Invoker) {
	vm.inv = i
}

func (vm *VM) incrementNonce(addr address.Address) error {
	return vm.cstate.MutateActor(addr, func(a *types.Actor) error {
		a.Nonce++
		return nil
	})
}

func (vm *VM) transfer(from, to address.Address, amt types.BigInt) aerrors.ActorError {
	if from == to {
		return nil
	}

	fromID, err := vm.cstate.LookupID(from)
	if err != nil {
		return aerrors.Fatalf("transfer failed when resolving sender address: %s", err)
	}

	toID, err := vm.cstate.LookupID(to)
	if err != nil {
		return aerrors.Fatalf("transfer failed when resolving receiver address: %s", err)
	}

	if fromID == toID {
		return nil
	}

	if amt.LessThan(types.NewInt(0)) {
		return aerrors.Newf(exitcode.SysErrForbidden, "attempted to transfer negative value: %s", amt)
	}

	f, err := vm.cstate.GetActor(fromID)
	if err != nil {
		return aerrors.Fatalf("transfer failed when retrieving sender actor: %s", err)
	}

	t, err := vm.cstate.GetActor(toID)
	if err != nil {
		return aerrors.Fatalf("transfer failed when retrieving receiver actor: %s", err)
	}

	if err := deductFunds(f, amt); err != nil {
		return aerrors.Newf(exitcode.SysErrInsufficientFunds, "transfer failed when deducting funds: %s", err)
	}
	depositFunds(t, amt)

	if err := vm.cstate.SetActor(fromID, f); err != nil {
		return aerrors.Fatalf("transfer failed when setting receiver actor: %s", err)
	}

	if err := vm.cstate.SetActor(toID, t); err != nil {
		return aerrors.Fatalf("transfer failed when setting sender actor: %s", err)
	}

	return nil
}

func (vm *VM) transferToGasHolder(addr address.Address, gasHolder *types.Actor, amt types.BigInt) error {
	if amt.LessThan(types.NewInt(0)) {
		return xerrors.Errorf("attempted to transfer negative value to gas holder")
	}

	return vm.cstate.MutateActor(addr, func(a *types.Actor) error {
		if err := deductFunds(a, amt); err != nil {
			return err
		}
		depositFunds(gasHolder, amt)
		return nil
	})
}

func (vm *VM) transferFromGasHolder(addr address.Address, gasHolder *types.Actor, amt types.BigInt) error {
	if amt.LessThan(types.NewInt(0)) {
		return xerrors.Errorf("attempted to transfer negative value from gas holder")
	}

	return vm.cstate.MutateActor(addr, func(a *types.Actor) error {
		if err := deductFunds(gasHolder, amt); err != nil {
			return err
		}
		depositFunds(a, amt)
		return nil
	})
}

func deductFunds(act *types.Actor, amt types.BigInt) error {
	if act.Balance.LessThan(amt) {
		return fmt.Errorf("not enough funds")
	}

	act.Balance = types.BigSub(act.Balance, amt)
	return nil
}

func depositFunds(act *types.Actor, amt types.BigInt) {
	act.Balance = types.BigAdd(act.Balance, amt)
}<|MERGE_RESOLUTION|>--- conflicted
+++ resolved
@@ -591,14 +591,8 @@
 			return
 		}
 
-<<<<<<< HEAD
-		if link.Prefix().MhType == mh.IDENTITY || link.Prefix().MhType == uint64(commcid.FC_SEALED_V1) || link.Prefix().MhType == uint64(commcid.FC_UNSEALED_V1) {
+		if link.Prefix().MhType == mh.IDENTITY || link.Prefix().Codec == cid.FilCommitmentSealed || link.Prefix().Codec == cid.FilCommitmentUnsealed {
 			return
-=======
-	for _, link := range links {
-		if link.Prefix().MhType == mh.IDENTITY || link.Prefix().Codec == cid.FilCommitmentSealed || link.Prefix().Codec == cid.FilCommitmentUnsealed {
-			continue
->>>>>>> 389d148a
 		}
 
 		has, err := to.Has(link)
