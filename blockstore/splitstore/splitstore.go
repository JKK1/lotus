--- conflicted
+++ resolved
@@ -160,8 +160,6 @@
 	txnSyncMx       sync.Mutex
 	txnSyncCond     sync.Cond
 	txnSync         bool
-<<<<<<< HEAD
-=======
 
 	// background cold object reification
 	reifyWorkers    sync.WaitGroup
@@ -169,7 +167,6 @@
 	reifyCond       sync.Cond
 	reifyPend       map[cid.Cid]struct{}
 	reifyInProgress map[cid.Cid]struct{}
->>>>>>> cf7a0415
 
 	// registered protectors
 	protectors []func(func(cid.Cid) error) error
