--- conflicted
+++ resolved
@@ -346,67 +346,6 @@
 	UpgradeWatermelonHeight  abi.ChainEpoch
 	UpgradeDragonHeight      abi.ChainEpoch
 	UpgradePhoenixHeight     abi.ChainEpoch
-<<<<<<< HEAD
-}
-
-type NonceMapType map[address.Address]uint64
-type MsgUuidMapType map[uuid.UUID]*types.SignedMessage
-
-type RaftStateData struct {
-	NonceMap NonceMapType
-	MsgUuids MsgUuidMapType
-}
-
-func (n *NonceMapType) MarshalJSON() ([]byte, error) {
-	marshalled := make(map[string]uint64)
-	for a, n := range *n {
-		marshalled[a.String()] = n
-	}
-	return json.Marshal(marshalled)
-}
-
-func (n *NonceMapType) UnmarshalJSON(b []byte) error {
-	unmarshalled := make(map[string]uint64)
-	err := json.Unmarshal(b, &unmarshalled)
-	if err != nil {
-		return err
-	}
-	*n = make(map[address.Address]uint64)
-	for saddr, nonce := range unmarshalled {
-		a, err := address.NewFromString(saddr)
-		if err != nil {
-			return err
-		}
-		(*n)[a] = nonce
-	}
-	return nil
-}
-
-func (m *MsgUuidMapType) MarshalJSON() ([]byte, error) {
-	marshalled := make(map[string]*types.SignedMessage)
-	for u, msg := range *m {
-		marshalled[u.String()] = msg
-	}
-	return json.Marshal(marshalled)
-}
-
-func (m *MsgUuidMapType) UnmarshalJSON(b []byte) error {
-	unmarshalled := make(map[string]*types.SignedMessage)
-	err := json.Unmarshal(b, &unmarshalled)
-	if err != nil {
-		return err
-	}
-	*m = make(map[uuid.UUID]*types.SignedMessage)
-	for suid, msg := range unmarshalled {
-		u, err := uuid.Parse(suid)
-		if err != nil {
-			return err
-		}
-		(*m)[u] = msg
-	}
-	return nil
-=======
->>>>>>> 566584d4
 }
 
 // ChainExportConfig holds configuration for chain ranged exports.
