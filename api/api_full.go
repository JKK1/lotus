--- conflicted
+++ resolved
@@ -904,12 +904,6 @@
 	// the path specified when calling CreateBackup is within the base path
 	CreateBackup(ctx context.Context, fpath string) error //perm:admin
 
-<<<<<<< HEAD
-	RaftState(ctx context.Context) (*RaftStateData, error) //perm:read
-	RaftLeader(ctx context.Context) (peer.ID, error)       //perm:read
-
-=======
->>>>>>> 566584d4
 	// Actor events
 
 	// GetActorEventsRaw returns all user-programmed and built-in actor events that match the given
