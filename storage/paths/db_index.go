--- conflicted
+++ resolved
@@ -723,11 +723,7 @@
 						 FROM storage_path 
 						 WHERE available >= $1
 						 and NOW()-($2 * INTERVAL '1 second') < last_heartbeat
-<<<<<<< HEAD
 						 and heartbeat_err IS NULL
-=======
-						 and heartbeat_err is null
->>>>>>> ccc704cc
 						 and (($3 and can_seal = TRUE) or ($4 and can_store = TRUE))
 						order by (available::numeric * weight) desc`,
 		spaceReq,
