# Curio Sealer

## Overview

<<<<<<< HEAD
The curio sealer is a collection of harmony tasks and a common poller
=======
The Curio sealer is a collection of harmony tasks and a common poller
>>>>>>> dd6fef80
which implement the sealing functionality of the Filecoin protocol.

## Pipeline Tasks

* SDR pipeline
  * `SDR` - Generate SDR layers
  * `SDRTrees` - Generate tree files (TreeD, TreeR, TreeC)
  * `PreCommitSubmit` - Submit precommit message to the network
  * `PoRep` - Generate PoRep proof
  * `CommitSubmit` - Submit commit message to the network

# Poller

The poller is a background process running on every node which runs any of the
SDR pipeline tasks. It periodically checks the state of sectors in the SDR pipeline
and schedules any tasks to run which will move the sector along the pipeline.

# Error Handling

* Pipeline tasks are expected to always finish successfully as harmonytask tasks.
  If a sealing task encounters an error, it should mark the sector pipeline entry
  as failed and exit without erroring. The poller will then figure out a recovery
  strategy for the sector.<|MERGE_RESOLUTION|>--- conflicted
+++ resolved
@@ -2,11 +2,7 @@
 
 ## Overview
 
-<<<<<<< HEAD
-The curio sealer is a collection of harmony tasks and a common poller
-=======
 The Curio sealer is a collection of harmony tasks and a common poller
->>>>>>> dd6fef80
 which implement the sealing functionality of the Filecoin protocol.
 
 ## Pipeline Tasks
