--- conflicted
+++ resolved
@@ -3,13 +3,8 @@
     <title>Lotus Provider PoRep Pipeline</title>
     <script src="https://unpkg.com/htmx.org@1.9.5" integrity="sha384-xcuj3WpfgjlKF+FXhSQFQ0ZNr39ln+hwjN3npfM9VBnUskLolQAcN80McRIVOPuO" crossorigin="anonymous"></script>
     <script type="module" src="/ux/curio-ux.mjs"></script>
-<<<<<<< HEAD
     <script type="module" src="/chain-connectivity.mjs"></script>
     <link rel="stylesheet" href="/ux/main.css">
-=======
-    <script type="module" src="chain-connectivity.mjs"></script>
-    <link rel="stylesheet" href="main.css">
->>>>>>> bbe291d9
     <link rel='stylesheet' href='https://cdn.jsdelivr.net/npm/hack-font@3.3.0/build/web/hack-subset.css'>
     <style>
         /* Path: curiosrc/web/hapi/web/pipeline_porep_sectors.gohtml */
