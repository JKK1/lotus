package window

import (
	"bytes"
	"context"
	"sort"
	"sync"
	"time"

	"github.com/ipfs/go-cid"
	"github.com/samber/lo"
	"go.uber.org/multierr"
	"golang.org/x/xerrors"

	ffi "github.com/filecoin-project/filecoin-ffi"
	"github.com/filecoin-project/go-address"
	"github.com/filecoin-project/go-bitfield"
	"github.com/filecoin-project/go-state-types/abi"
	"github.com/filecoin-project/go-state-types/builtin"
	miner2 "github.com/filecoin-project/go-state-types/builtin/v9/miner"
	"github.com/filecoin-project/go-state-types/crypto"
	"github.com/filecoin-project/go-state-types/dline"
	"github.com/filecoin-project/go-state-types/proof"
	proof7 "github.com/filecoin-project/specs-actors/v7/actors/runtime/proof"

	"github.com/filecoin-project/lotus/build"
	"github.com/filecoin-project/lotus/chain/actors/builtin/miner"
	"github.com/filecoin-project/lotus/chain/types"
	"github.com/filecoin-project/lotus/lib/ffiselect"
	"github.com/filecoin-project/lotus/storage/sealer"
	"github.com/filecoin-project/lotus/storage/sealer/storiface"
)

const disablePreChecks = false // todo config

func (t *WdPostTask) DoPartition(ctx context.Context, ts *types.TipSet, maddr address.Address, di *dline.Info, partIdx uint64) (out *miner2.SubmitWindowedPoStParams, err error) {
	defer func() {
		if r := recover(); r != nil {
			log.Errorf("recover: %s", r)
			err = xerrors.Errorf("panic in doPartition: %s", r)
		}
	}()

	buf := new(bytes.Buffer)
	if err := maddr.MarshalCBOR(buf); err != nil {
		return nil, xerrors.Errorf("failed to marshal address to cbor: %w", err)
	}

	headTs, err := t.api.ChainHead(ctx)
	if err != nil {
		return nil, xerrors.Errorf("getting current head: %w", err)
	}

	rand, err := t.api.StateGetRandomnessFromBeacon(ctx, crypto.DomainSeparationTag_WindowedPoStChallengeSeed, di.Challenge, buf.Bytes(), headTs.Key())
	if err != nil {
		return nil, xerrors.Errorf("failed to get chain randomness from beacon for window post (ts=%d; deadline=%d): %w", ts.Height(), di, err)
	}

	parts, err := t.api.StateMinerPartitions(ctx, maddr, di.Index, ts.Key())
	if err != nil {
		return nil, xerrors.Errorf("getting partitions: %w", err)
	}

	if partIdx >= uint64(len(parts)) {
		return nil, xerrors.Errorf("invalid partIdx %d (deadline has %d partitions)", partIdx, len(parts))
	}

	partition := parts[partIdx]

	params := miner2.SubmitWindowedPoStParams{
		Deadline:   di.Index,
		Partitions: make([]miner2.PoStPartition, 0, 1),
		Proofs:     nil,
	}

	var partitions []miner2.PoStPartition
	var xsinfos []proof7.ExtendedSectorInfo

	{
		toProve, err := bitfield.SubtractBitField(partition.LiveSectors, partition.FaultySectors)
		if err != nil {
			return nil, xerrors.Errorf("removing faults from set of sectors to prove: %w", err)
		}
		/*if manual {
			// this is a check run, we want to prove faulty sectors, even
			// if they are not declared as recovering.
			toProve = partition.LiveSectors
		}*/
		toProve, err = bitfield.MergeBitFields(toProve, partition.RecoveringSectors)
		if err != nil {
			return nil, xerrors.Errorf("adding recoveries to set of sectors to prove: %w", err)
		}

		good, err := toProve.Copy()
		if err != nil {
			return nil, xerrors.Errorf("copy toProve: %w", err)
		}
		if !disablePreChecks {
			good, err = checkSectors(ctx, t.api, t.faultTracker, maddr, toProve, ts.Key())
			if err != nil {
				return nil, xerrors.Errorf("checking sectors to skip: %w", err)
			}
		}

		/*good, err = bitfield.SubtractBitField(good, postSkipped)
		if err != nil {
			return nil, xerrors.Errorf("toProve - postSkipped: %w", err)
		}

		post skipped is legacy retry mechanism, shouldn't be needed anymore
		*/

		skipped, err := bitfield.SubtractBitField(toProve, good)
		if err != nil {
			return nil, xerrors.Errorf("toProve - good: %w", err)
		}

		sc, err := skipped.Count()
		if err != nil {
			return nil, xerrors.Errorf("getting skipped sector count: %w", err)
		}

		skipCount := sc

		ssi, err := t.sectorsForProof(ctx, maddr, good, partition.AllSectors, ts)
		if err != nil {
			return nil, xerrors.Errorf("getting sorted sector info: %w", err)
		}

		if len(ssi) == 0 {
			return nil, xerrors.Errorf("no sectors to prove")
		}

		xsinfos = append(xsinfos, ssi...)
		partitions = append(partitions, miner2.PoStPartition{
			Index:   partIdx,
			Skipped: skipped,
		})

		log.Infow("running window post",
			"chain-random", rand,
			"deadline", di,
			"height", ts.Height(),
			"skipped", skipCount)

		tsStart := build.Clock.Now()

		mid, err := address.IDFromAddress(maddr)
		if err != nil {
			return nil, err
		}

		nv, err := t.api.StateNetworkVersion(ctx, ts.Key())
		if err != nil {
			return nil, xerrors.Errorf("getting network version: %w", err)
		}

		ppt, err := xsinfos[0].SealProof.RegisteredWindowPoStProofByNetworkVersion(nv)
		if err != nil {
			return nil, xerrors.Errorf("failed to get window post type: %w", err)
		}

		postOut, ps, err := t.generateWindowPoSt(ctx, ppt, abi.ActorID(mid), xsinfos, append(abi.PoStRandomness{}, rand...))
		elapsed := time.Since(tsStart)
		log.Infow("computing window post", "partition", partIdx, "elapsed", elapsed, "skip", len(ps), "err", err)
		if err != nil {
			log.Errorf("error generating window post: %s", err)
		}

		if err == nil {
			// If we proved nothing, something is very wrong.
			if len(postOut) == 0 {
				log.Errorf("len(postOut) == 0")
				return nil, xerrors.Errorf("received no proofs back from generate window post")
			}

			headTs, err := t.api.ChainHead(ctx)
			if err != nil {
				return nil, xerrors.Errorf("getting current head: %w", err)
			}

			checkRand, err := t.api.StateGetRandomnessFromBeacon(ctx, crypto.DomainSeparationTag_WindowedPoStChallengeSeed, di.Challenge, buf.Bytes(), headTs.Key())
			if err != nil {
				return nil, xerrors.Errorf("failed to get chain randomness from beacon for window post (ts=%d; deadline=%d): %w", ts.Height(), di, err)
			}

			if !bytes.Equal(checkRand, rand) {
				// this is a check from legacy code, there it would retry with new randomness.
				// here we don't retry because the current network version uses beacon randomness
				// which should never change. We do keep this check tho to detect potential issues.
				return nil, xerrors.Errorf("post generation randomness was different from random beacon")
			}

			sinfos := make([]proof7.SectorInfo, len(xsinfos))
			for i, xsi := range xsinfos {
				sinfos[i] = proof7.SectorInfo{
					SealProof:    xsi.SealProof,
					SectorNumber: xsi.SectorNumber,
					SealedCID:    xsi.SealedCID,
				}
			}
			if correct, err := t.verifier.VerifyWindowPoSt(ctx, proof.WindowPoStVerifyInfo{
				Randomness:        abi.PoStRandomness(checkRand),
				Proofs:            postOut,
				ChallengedSectors: sinfos,
				Prover:            abi.ActorID(mid),
			}); err != nil { // revive:disable-line:empty-block
				/*log.Errorw("window post verification failed", "post", postOut, "error", err)
				time.Sleep(5 * time.Second)
				continue todo retry loop */
			} else if !correct {
				_ = correct
				/*log.Errorw("generated incorrect window post proof", "post", postOut, "error", err)
				continue todo retry loop*/
			}

			// Proof generation successful, stop retrying
			//somethingToProve = true
			params.Partitions = partitions
			params.Proofs = postOut
			//break

			return &params, nil
		}
	}

	return nil, xerrors.Errorf("failed to generate window post")
}

type CheckSectorsAPI interface {
	StateMinerSectors(ctx context.Context, addr address.Address, bf *bitfield.BitField, tsk types.TipSetKey) ([]*miner.SectorOnChainInfo, error)
}

func checkSectors(ctx context.Context, api CheckSectorsAPI, ft sealer.FaultTracker,
	maddr address.Address, check bitfield.BitField, tsk types.TipSetKey) (bitfield.BitField, error) {
	mid, err := address.IDFromAddress(maddr)
	if err != nil {
		return bitfield.BitField{}, xerrors.Errorf("failed to convert to ID addr: %w", err)
	}

	sectorInfos, err := api.StateMinerSectors(ctx, maddr, &check, tsk)
	if err != nil {
		return bitfield.BitField{}, xerrors.Errorf("failed to get sector infos: %w", err)
	}

	type checkSector struct {
		sealed cid.Cid
		update bool
	}

	sectors := make(map[abi.SectorNumber]checkSector)
	var tocheck []storiface.SectorRef
	for _, info := range sectorInfos {
		sectors[info.SectorNumber] = checkSector{
			sealed: info.SealedCID,
			update: info.SectorKeyCID != nil,
		}
		tocheck = append(tocheck, storiface.SectorRef{
			ProofType: info.SealProof,
			ID: abi.SectorID{
				Miner:  abi.ActorID(mid),
				Number: info.SectorNumber,
			},
		})
	}

	if len(tocheck) == 0 {
		return bitfield.BitField{}, nil
	}

	pp, err := tocheck[0].ProofType.RegisteredWindowPoStProof()
	if err != nil {
		return bitfield.BitField{}, xerrors.Errorf("failed to get window PoSt proof: %w", err)
	}
	pp, err = pp.ToV1_1PostProof()
	if err != nil {
		return bitfield.BitField{}, xerrors.Errorf("failed to convert to v1_1 post proof: %w", err)
	}

	bad, err := ft.CheckProvable(ctx, pp, tocheck, func(ctx context.Context, id abi.SectorID) (cid.Cid, bool, error) {
		s, ok := sectors[id.Number]
		if !ok {
			return cid.Undef, false, xerrors.Errorf("sealed CID not found")
		}
		return s.sealed, s.update, nil
	})
	if err != nil {
		return bitfield.BitField{}, xerrors.Errorf("checking provable sectors: %w", err)
	}
	for id := range bad {
		delete(sectors, id.Number)
	}

	log.Warnw("Checked sectors", "checked", len(tocheck), "good", len(sectors))

	sbf := bitfield.New()
	for s := range sectors {
		sbf.Set(uint64(s))
	}

	return sbf, nil
}

func (t *WdPostTask) sectorsForProof(ctx context.Context, maddr address.Address, goodSectors, allSectors bitfield.BitField, ts *types.TipSet) ([]proof7.ExtendedSectorInfo, error) {
	sset, err := t.api.StateMinerSectors(ctx, maddr, &goodSectors, ts.Key())
	if err != nil {
		return nil, err
	}

	if len(sset) == 0 {
		return nil, nil
	}

	sectorByID := make(map[uint64]proof7.ExtendedSectorInfo, len(sset))
	for _, sector := range sset {
		sectorByID[uint64(sector.SectorNumber)] = proof7.ExtendedSectorInfo{
			SectorNumber: sector.SectorNumber,
			SealedCID:    sector.SealedCID,
			SealProof:    sector.SealProof,
			SectorKey:    sector.SectorKeyCID,
		}
	}

	proofSectors := make([]proof7.ExtendedSectorInfo, 0, len(sset))
	if err := allSectors.ForEach(func(sectorNo uint64) error {
		if info, found := sectorByID[sectorNo]; found {
			proofSectors = append(proofSectors, info)
		} //else {
		//skip
		// todo: testing: old logic used to put 'substitute' sectors here
		//  that probably isn't needed post nv19, but we do need to check that
		//}
		return nil
	}); err != nil {
		return nil, xerrors.Errorf("iterating partition sector bitmap: %w", err)
	}

	return proofSectors, nil
}

func (t *WdPostTask) generateWindowPoSt(ctx context.Context, ppt abi.RegisteredPoStProof, minerID abi.ActorID, sectorInfo []proof.ExtendedSectorInfo, randomness abi.PoStRandomness) ([]proof.PoStProof, []abi.SectorID, error) {
	var retErr error
	randomness[31] &= 0x3f

	out := make([]proof.PoStProof, 0)

	if len(sectorInfo) == 0 {
		return nil, nil, xerrors.New("generate window post len(sectorInfo)=0")
	}

	maxPartitionSize, err := builtin.PoStProofWindowPoStPartitionSectors(ppt) // todo proxy through chain/actors
	if err != nil {
		return nil, nil, xerrors.Errorf("get sectors count of partition failed:%+v", err)
	}

	// The partitions number of this batch
	// ceil(sectorInfos / maxPartitionSize)
	partitionCount := uint64((len(sectorInfo) + int(maxPartitionSize) - 1) / int(maxPartitionSize))
	if partitionCount > 1 {
		return nil, nil, xerrors.Errorf("generateWindowPoSt partitionCount:%d, only support 1", partitionCount)
	}

	log.Infof("generateWindowPoSt maxPartitionSize:%d partitionCount:%d", maxPartitionSize, partitionCount)

	var skipped []abi.SectorID
	var flk sync.Mutex
	cctx, cancel := context.WithCancel(ctx)
	defer cancel()

	sort.Slice(sectorInfo, func(i, j int) bool {
		return sectorInfo[i].SectorNumber < sectorInfo[j].SectorNumber
	})

	sectorNums := make([]abi.SectorNumber, len(sectorInfo))
	sectorMap := make(map[abi.SectorNumber]proof.ExtendedSectorInfo)
	for i, s := range sectorInfo {
		sectorNums[i] = s.SectorNumber
		sectorMap[s.SectorNumber] = s
	}

	postChallenges, err := ffi.GeneratePoStFallbackSectorChallenges(ppt, minerID, randomness, sectorNums)
	if err != nil {
		return nil, nil, xerrors.Errorf("generating fallback challenges: %v", err)
	}

	proofList := make([]ffi.PartitionProof, partitionCount)
	var wg sync.WaitGroup
	wg.Add(int(partitionCount))

	for partIdx := uint64(0); partIdx < partitionCount; partIdx++ {
		go func(partIdx uint64) {
			defer wg.Done()

			sectors := make([]storiface.PostSectorChallenge, 0)
			for i := uint64(0); i < maxPartitionSize; i++ {
				si := i + partIdx*maxPartitionSize
				if si >= uint64(len(postChallenges.Sectors)) {
					break
				}

				snum := postChallenges.Sectors[si]
				sinfo := sectorMap[snum]

				sectors = append(sectors, storiface.PostSectorChallenge{
					SealProof:    sinfo.SealProof,
					SectorNumber: snum,
					SealedCID:    sinfo.SealedCID,
					Challenge:    postChallenges.Challenges[snum],
					Update:       sinfo.SectorKey != nil,
				})
			}

<<<<<<< HEAD
			sectorInfo := lo.Map(sectors, func(s storiface.PostSectorChallenge, i int) proof.ExtendedSectorInfo {
				return proof.ExtendedSectorInfo{
					SectorNumber: s.SectorNumber,
					SealProof:    s.SealProof,
					SealedCID:    s.SealedCID,
				}
			})
			postProofs, sk, err := t.curioFfiWrap.GenerateWindowPoSt(cctx, minerID, ppt, sectorInfo, randomness)
=======
			pr, err := t.GenerateWindowPoStAdv(cctx, ppt, minerID, sectors, int(partIdx), randomness, true)
			sk := pr.Skipped

>>>>>>> 8542a1c2
			if err != nil || len(sk) > 0 {
				log.Errorf("generateWindowPost part:%d, skipped:%d, sectors: %d, err: %+v", partIdx, len(sk), len(sectors), err)
				flk.Lock()
				skipped = append(skipped, sk...)

				if err != nil {
					retErr = multierr.Append(retErr, xerrors.Errorf("partitionIndex:%d err:%+v", partIdx, err))
				}
				flk.Unlock()
			}

			// @magik6k help! postProofs is a []proof.PoStProof, but ffi.PartitionProof wants only 1.
			proofList[partIdx] = ffi.PartitionProof(postProofs[0])
		}(partIdx)
	}

	wg.Wait()

	if len(skipped) > 0 {
		log.Warnw("generateWindowPoSt skipped sectors", "skipped", len(skipped))
	}

	postProofs, err := ffi.MergeWindowPoStPartitionProofs(ppt, proofList)
	if err != nil {
		return nil, skipped, xerrors.Errorf("merge windowPoSt partition proofs: %v", err)
	}

	out = append(out, *postProofs)
	return out, skipped, retErr
}

func (t *WdPostTask) GenerateWindowPoStAdv(ctx context.Context, ppt abi.RegisteredPoStProof, mid abi.ActorID, sectors []storiface.PostSectorChallenge, partitionIdx int, randomness abi.PoStRandomness, allowSkip bool) (storiface.WindowPoStResult, error) {

	var slk sync.Mutex
	var skipped []abi.SectorID

	var wg sync.WaitGroup
	wg.Add(len(sectors))

	vproofs := make([][]byte, len(sectors))

	for i, s := range sectors {
		if t.parallel != nil {
			select {
			case t.parallel <- struct{}{}:
			case <-ctx.Done():
				return storiface.WindowPoStResult{}, xerrors.Errorf("context error waiting on challengeThrottle")
			}
		}

		go func(i int, s storiface.PostSectorChallenge) {
			defer wg.Done()
			if t.parallel != nil {
				defer func() {
					<-t.parallel
				}()
			}

			if t.challengeReadTimeout > 0 {
				var cancel context.CancelFunc
				ctx, cancel = context.WithTimeout(ctx, t.challengeReadTimeout)
				defer cancel()
			}

			vanilla, err := t.storage.GenerateSingleVanillaProof(ctx, mid, s, ppt)
			slk.Lock()
			defer slk.Unlock()

			if err != nil || vanilla == nil {
				skipped = append(skipped, abi.SectorID{
					Miner:  mid,
					Number: s.SectorNumber,
				})
				log.Errorf("reading PoSt challenge for sector %d, vlen:%d, err: %s", s.SectorNumber, len(vanilla), err)
				return
			}

			vproofs[i] = vanilla
		}(i, s)
	}
	wg.Wait()

	if len(skipped) > 0 && !allowSkip {
		// This should happen rarely because before entering GenerateWindowPoSt we check all sectors by reading challenges.
		// When it does happen, window post runner logic will just re-check sectors, and retry with newly-discovered-bad sectors skipped
		log.Errorf("couldn't read some challenges (skipped %d)", len(skipped))

		// note: can't return an error as this in an jsonrpc call
		return storiface.WindowPoStResult{Skipped: skipped}, nil
	}

	// compact skipped sectors
	var skippedSoFar int
	for i := range vproofs {
		if len(vproofs[i]) == 0 {
			skippedSoFar++
			continue
		}

		if skippedSoFar > 0 {
			vproofs[i-skippedSoFar] = vproofs[i]
		}
	}

	vproofs = vproofs[:len(vproofs)-skippedSoFar]

	// compute the PoSt!
	res, err := t.GenerateWindowPoStWithVanilla(ctx, ppt, mid, randomness, vproofs, partitionIdx)
	r := storiface.WindowPoStResult{
		PoStProofs: res,
		Skipped:    skipped,
	}
	if err != nil {
		log.Errorw("generating window PoSt failed", "error", err)
		return r, xerrors.Errorf("generate window PoSt with vanilla proofs: %w", err)
	}
	return r, nil
}

func (t *WdPostTask) GenerateWindowPoStWithVanilla(ctx context.Context, proofType abi.RegisteredPoStProof, minerID abi.ActorID, randomness abi.PoStRandomness, proofs [][]byte, partitionIdx int) (proof.PoStProof, error) {
	pp, err := ffiselect.GenerateSinglePartitionWindowPoStWithVanilla(proofType, minerID, randomness, proofs, uint(partitionIdx))
	if err != nil {
		return proof.PoStProof{}, err
	}
	if pp == nil {
		// should be impossible, but just in case do not panic
		return proof.PoStProof{}, xerrors.New("postproof was nil")
	}

	return proof.PoStProof{
		PoStProof:  pp.PoStProof,
		ProofBytes: pp.ProofBytes,
	}, nil
}<|MERGE_RESOLUTION|>--- conflicted
+++ resolved
@@ -8,7 +8,6 @@
 	"time"
 
 	"github.com/ipfs/go-cid"
-	"github.com/samber/lo"
 	"go.uber.org/multierr"
 	"golang.org/x/xerrors"
 
@@ -410,20 +409,9 @@
 				})
 			}
 
-<<<<<<< HEAD
-			sectorInfo := lo.Map(sectors, func(s storiface.PostSectorChallenge, i int) proof.ExtendedSectorInfo {
-				return proof.ExtendedSectorInfo{
-					SectorNumber: s.SectorNumber,
-					SealProof:    s.SealProof,
-					SealedCID:    s.SealedCID,
-				}
-			})
-			postProofs, sk, err := t.curioFfiWrap.GenerateWindowPoSt(cctx, minerID, ppt, sectorInfo, randomness)
-=======
 			pr, err := t.GenerateWindowPoStAdv(cctx, ppt, minerID, sectors, int(partIdx), randomness, true)
 			sk := pr.Skipped
 
->>>>>>> 8542a1c2
 			if err != nil || len(sk) > 0 {
 				log.Errorf("generateWindowPost part:%d, skipped:%d, sectors: %d, err: %+v", partIdx, len(sk), len(sectors), err)
 				flk.Lock()
@@ -435,8 +423,7 @@
 				flk.Unlock()
 			}
 
-			// @magik6k help! postProofs is a []proof.PoStProof, but ffi.PartitionProof wants only 1.
-			proofList[partIdx] = ffi.PartitionProof(postProofs[0])
+			proofList[partIdx] = ffi.PartitionProof(pr.PoStProofs)
 		}(partIdx)
 	}
 
