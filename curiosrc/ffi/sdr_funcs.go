--- conflicted
+++ resolved
@@ -39,13 +39,12 @@
 */
 type SealCalls struct {
 	sectors *storageProvider
-	ffiselect.CurioFFIWrap
 
 	/*// externCalls cointain overrides for calling alternative sealing logic
 	externCalls ExternalSealer*/
 }
 
-func NewSealCalls(st *paths.Remote, ls *paths.Local, si paths.SectorIndex, cuFFIWrap *ffiselect.CurioFFIWrap) *SealCalls {
+func NewSealCalls(st *paths.Remote, ls *paths.Local, si paths.SectorIndex) *SealCalls {
 	return &SealCalls{
 		sectors: &storageProvider{
 			storage:             st,
@@ -53,7 +52,6 @@
 			sindex:              si,
 			storageReservations: xsync.NewIntegerMapOf[harmonytask.TaskID, *StorageReservation](),
 		},
-		CurioFFIWrap: *cuFFIWrap,
 	}
 }
 
@@ -260,15 +258,10 @@
 		}
 	}
 
-<<<<<<< HEAD
-	cids, err := sb.CurioFFIWrap.SealPreCommit2(ctx, sector, p1o)
-=======
 	sl, uns, err := ffiselect.SealPreCommitPhase2(p1o, fspaths.Cache, fspaths.Sealed)
->>>>>>> 8542a1c2
 	if err != nil {
 		return cid.Undef, cid.Undef, xerrors.Errorf("computing seal proof: %w", err)
 	}
-	sl, uns := cids.Sealed, cids.Unsealed
 
 	if uns != unsealed {
 		return cid.Undef, cid.Undef, xerrors.Errorf("unsealed cid changed after sealing")
@@ -316,11 +309,7 @@
 		return nil, xerrors.Errorf("failed to generate vanilla proof: %w", err)
 	}
 
-<<<<<<< HEAD
-	proof, err := sb.CurioFFIWrap.SealCommit2(ctx, sn, vproof)
-=======
 	proof, err := ffiselect.SealCommitPhase2(vproof, sn.ID.Number, sn.ID.Miner)
->>>>>>> 8542a1c2
 	if err != nil {
 		return nil, xerrors.Errorf("computing seal proof failed: %w", err)
 	}
