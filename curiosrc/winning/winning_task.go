--- conflicted
+++ resolved
@@ -6,10 +6,8 @@
 	"crypto/rand"
 	"encoding/binary"
 	"encoding/json"
-	"sync"
 	"time"
 
-	"github.com/hashicorp/go-multierror"
 	"github.com/ipfs/go-cid"
 	logging "github.com/ipfs/go-log/v2"
 	"golang.org/x/sync/errgroup"
@@ -44,14 +42,8 @@
 	max int
 	db  *harmonydb.DB
 
-<<<<<<< HEAD
-	curioFfiWrap *ffiselect.CurioFFIWrap
-	paths        *paths.Local
-	verifier     storiface.Verifier
-=======
 	paths    *paths.Local
 	verifier storiface.Verifier
->>>>>>> 8542a1c2
 
 	api    WinPostAPI
 	actors map[dtypes.MinerAddress]bool
@@ -78,17 +70,6 @@
 	WalletSign(context.Context, address.Address, []byte) (*crypto.Signature, error)
 }
 
-<<<<<<< HEAD
-func NewWinPostTask(max int, db *harmonydb.DB, curioFfiWrap *ffiselect.CurioFFIWrap, pl *paths.Local, verifier storiface.Verifier, api WinPostAPI, actors map[dtypes.MinerAddress]bool) *WinPostTask {
-	t := &WinPostTask{
-		max:          max,
-		db:           db,
-		curioFfiWrap: curioFfiWrap,
-		paths:        pl,
-		verifier:     verifier,
-		api:          api,
-		actors:       actors,
-=======
 func NewWinPostTask(max int, db *harmonydb.DB, pl *paths.Local, verifier storiface.Verifier, api WinPostAPI, actors map[dtypes.MinerAddress]bool) *WinPostTask {
 	t := &WinPostTask{
 		max:      max,
@@ -97,7 +78,6 @@
 		verifier: verifier,
 		api:      api,
 		actors:   actors,
->>>>>>> 8542a1c2
 	}
 	// TODO: run warmup
 
@@ -292,11 +272,7 @@
 			}
 		}
 
-<<<<<<< HEAD
-		t.generateWinningPost(ctx, ppt, abi.ActorID(details.SpID), sectorChallenges, prand)
-=======
 		_, err = t.generateWinningPost(ctx, ppt, abi.ActorID(details.SpID), sectorChallenges, prand)
->>>>>>> 8542a1c2
 		//wpostProof, err = t.prover.GenerateWinningPoSt(ctx, ppt, abi.ActorID(details.SpID), sectorChallenges, prand)
 		if err != nil {
 			err = xerrors.Errorf("failed to compute winning post proof: %w", err)
@@ -468,36 +444,6 @@
 	// don't throttle winningPoSt
 	// * Always want it done asap
 	// * It's usually just one sector
-<<<<<<< HEAD
-	var wg sync.WaitGroup
-	wg.Add(len(sectors))
-
-	vproofs := make([][]byte, len(sectors))
-	var rerr error
-
-	for i, s := range sectors {
-		go func(i int, s storiface.PostSectorChallenge) {
-			defer wg.Done()
-
-			vanilla, err := t.paths.GenerateSingleVanillaProof(ctx, mid, s, ppt)
-			if err != nil {
-				rerr = multierror.Append(rerr, xerrors.Errorf("get winning sector:%d,vanila failed: %w", s.SectorNumber, err))
-				return
-			}
-			if vanilla == nil {
-				rerr = multierror.Append(rerr, xerrors.Errorf("get winning sector:%d,vanila is nil", s.SectorNumber))
-			}
-			vproofs[i] = vanilla
-		}(i, s)
-	}
-	wg.Wait()
-
-	if rerr != nil {
-		return nil, rerr
-	}
-
-	return t.curioFfiWrap.GenerateWinningPoStWithVanilla(ctx, ppt, mid, randomness, vproofs)
-=======
 
 	vproofs := make([][]byte, len(sectors))
 	eg := errgroup.Group{}
@@ -521,7 +467,6 @@
 	}
 
 	return ffiselect.GenerateWinningPoStWithVanilla(ppt, mid, randomness, vproofs)
->>>>>>> 8542a1c2
 
 }
 
