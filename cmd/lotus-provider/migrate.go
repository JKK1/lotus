--- conflicted
+++ resolved
@@ -1,19 +1,26 @@
 package main
 
 import (
+	"context"
+	"encoding/base64"
+	"errors"
 	"fmt"
+	"os"
+	"path"
 
+	"github.com/ipfs/go-datastore"
+	"github.com/samber/lo"
 	"github.com/urfave/cli/v2"
+	"golang.org/x/xerrors"
+
+	"github.com/filecoin-project/go-address"
 
 	cliutil "github.com/filecoin-project/lotus/cli/util"
-<<<<<<< HEAD
+	"github.com/filecoin-project/lotus/cmd/lotus-provider/deps"
 	"github.com/filecoin-project/lotus/cmd/lotus-provider/guidedSetup"
-=======
-	"github.com/filecoin-project/lotus/cmd/lotus-provider/deps"
 	"github.com/filecoin-project/lotus/lib/harmony/harmonydb"
 	"github.com/filecoin-project/lotus/node/config"
 	"github.com/filecoin-project/lotus/node/modules"
->>>>>>> acdc1981
 	"github.com/filecoin-project/lotus/node/repo"
 )
 
@@ -56,14 +63,10 @@
 const FlagMinerRepoDeprecation = "storagerepo"
 
 func fromMiner(cctx *cli.Context) (err error) {
-<<<<<<< HEAD
 	minerRepoPath := cctx.String(FlagMinerRepo)
 	layerName := cctx.String("to-layer")
 	overwrite := cctx.Bool("overwrite")
-=======
 	ctx := context.Background()
-	cliCommandColor := color.New(color.FgHiBlue).SprintFunc()
-	configColor := color.New(color.FgHiGreen).SprintFunc()
 
 	r, err := repo.NewFS(cctx.String(FlagMinerRepo))
 	if err != nil {
@@ -111,7 +114,6 @@
 			return errors.New("the overwrite flag is needed to replace existing layer: " + name)
 		}
 	}
-	msg := "Layer " + configColor(name) + ` created. `
 
 	// Copy over identical settings:
 
@@ -158,7 +160,6 @@
 	}
 
 	lpCfg.Apis.StorageRPCSecret = base64.StdEncoding.EncodeToString(js.PrivateKey)
->>>>>>> acdc1981
 
 	// Populate API Key
 	_, header, err := cliutil.GetRawAPI(cctx, repo.FullNode, "v0")
