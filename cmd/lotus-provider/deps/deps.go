// Package deps provides the dependencies for the lotus provider node.
package deps

import (
	"context"
	"database/sql"
	"encoding/base64"
	"errors"
	"fmt"
	"net"
	"net/http"
	"os"
<<<<<<< HEAD
	"path/filepath"
=======
>>>>>>> acdc1981
	"regexp"
	"strings"

	"github.com/BurntSushi/toml"
	"github.com/gbrlsnchs/jwt/v3"
	ds "github.com/ipfs/go-datastore"
	dssync "github.com/ipfs/go-datastore/sync"
	logging "github.com/ipfs/go-log/v2"
	"github.com/urfave/cli/v2"
	"golang.org/x/xerrors"

	"github.com/filecoin-project/go-address"
	"github.com/filecoin-project/go-jsonrpc/auth"
	"github.com/filecoin-project/go-statestore"

	"github.com/filecoin-project/lotus/api"
	cliutil "github.com/filecoin-project/lotus/cli/util"
	"github.com/filecoin-project/lotus/journal"
	"github.com/filecoin-project/lotus/journal/alerting"
	"github.com/filecoin-project/lotus/journal/fsjournal"
	"github.com/filecoin-project/lotus/lib/harmony/harmonydb"
	"github.com/filecoin-project/lotus/node/config"
	"github.com/filecoin-project/lotus/node/modules/dtypes"
	"github.com/filecoin-project/lotus/node/repo"
	"github.com/filecoin-project/lotus/provider"
	"github.com/filecoin-project/lotus/provider/multictladdr"
	"github.com/filecoin-project/lotus/storage/paths"
	"github.com/filecoin-project/lotus/storage/sealer"
	"github.com/filecoin-project/lotus/storage/sealer/ffiwrapper"
	"github.com/filecoin-project/lotus/storage/sealer/storiface"
)

var log = logging.Logger("lotus-provider/deps")

func MakeDB(cctx *cli.Context) (*harmonydb.DB, error) {
	// #1 CLI opts
	fromCLI := func() (*harmonydb.DB, error) {
		dbConfig := config.HarmonyDB{
			Username: cctx.String("db-user"),
			Password: cctx.String("db-password"),
			Hosts:    strings.Split(cctx.String("db-host"), ","),
			Database: cctx.String("db-name"),
			Port:     cctx.String("db-port"),
		}
		return harmonydb.NewFromConfig(dbConfig)
	}

	// #2 Try local miner config
	fromMiner := func() (*harmonydb.DB, error) {
		u, err := os.UserHomeDir()
		if err != nil {
			return nil, err
		}
		b, err := os.ReadFile(filepath.Join(u, ".lotus", "config.toml"))
		if err != nil {
			return nil, err
		}
		cfg := config.DefaultStorageMiner()
		if _, err := toml.Decode(string(b), &cfg); err != nil {
			return nil, err
		}
		return harmonydb.NewFromConfig(cfg.HarmonyDB)
	}
	fromEnv := func() (*harmonydb.DB, error) {
		// #3 Try env
		sqlurlRegexp := `://(?P<username>[^:]+):(?P<password>[^@]+)@(?P<host>[^:]+):(?P<port>[^/]+)/(?P<dbname>.+)$`
		ss := regexp.MustCompile(sqlurlRegexp).FindStringSubmatch(os.Getenv("PROVIDER_DB"))
		if len(ss) == 0 {
			return nil, errors.New("no db connection string found in PROVIDER_DB env")
		}
		return harmonydb.NewFromConfig(config.HarmonyDB{
			Username: ss[1],
			Password: ss[2],
			Hosts:    []string{ss[3]},
			Port:     ss[4],
			Database: ss[5],
		})
	}

	for _, f := range []func() (*harmonydb.DB, error){fromCLI, fromMiner, fromEnv} {
		db, err := f()
		if err != nil {
			continue
		}
		return db, nil
	}
	log.Error("No db connection string found. User CLI args or env var: set PROVIDER_DB=postgres://user:pass@host:port/dbname")
	return fromCLI() //in-case it's not about bad config.
}

type JwtPayload struct {
	Allow []auth.Permission
}

func StorageAuth(apiKey string) (sealer.StorageAuth, error) {
	if apiKey == "" {
		return nil, xerrors.Errorf("no api key provided")
	}

	rawKey, err := base64.StdEncoding.DecodeString(apiKey)
	if err != nil {
		return nil, xerrors.Errorf("decoding api key: %w", err)
	}

	key := jwt.NewHS256(rawKey)

	p := JwtPayload{
		Allow: []auth.Permission{"admin"},
	}

	token, err := jwt.Sign(&p, key)
	if err != nil {
		return nil, err
	}

	headers := http.Header{}
	headers.Add("Authorization", "Bearer "+string(token))
	return sealer.StorageAuth(headers), nil
}

func GetDeps(ctx context.Context, cctx *cli.Context) (*Deps, error) {
	var deps Deps
	return &deps, deps.PopulateRemainingDeps(ctx, cctx, true)
}

type Deps struct {
	Cfg        *config.LotusProviderConfig // values
	DB         *harmonydb.DB               // has itest capability
	Full       api.FullNode
	Verif      storiface.Verifier
	LW         *sealer.LocalWorker
<<<<<<< HEAD
	As         *ctladdr.AddressSelector
	Maddrs     []dtypes.MinerAddress // values
=======
	As         *multictladdr.MultiAddressSelector
	Maddrs     map[dtypes.MinerAddress]bool
>>>>>>> acdc1981
	Stor       *paths.Remote
	Si         *paths.DBIndex
	LocalStore *paths.Local // value
	ListenAddr string       // value
}

const (
	FlagRepoPath = "repo-path"
)

func (deps *Deps) PopulateRemainingDeps(ctx context.Context, cctx *cli.Context, makeRepo bool) error {
	var err error
	if makeRepo {
		// Open repo
		repoPath := cctx.String(FlagRepoPath)
		fmt.Println("repopath", repoPath)
		r, err := repo.NewFS(repoPath)
		if err != nil {
			return err
		}

		ok, err := r.Exists()
		if err != nil {
			return err
		}
		if !ok {
			if err := r.Init(repo.Provider); err != nil {
				return err
			}
		}
	}

	if deps.Cfg == nil {
		deps.DB, err = MakeDB(cctx)
		if err != nil {
			return err
		}
	}

	if deps.Cfg == nil {
		// The config feeds into task runners & their helpers
		deps.Cfg, err = GetConfig(cctx, deps.DB)
		if err != nil {
			return err
		}
	}

	log.Debugw("config", "config", deps.Cfg)

	if deps.Verif == nil {
		deps.Verif = ffiwrapper.ProofVerifier
	}

	if deps.As == nil {
		deps.As, err = provider.AddressSelector(deps.Cfg.Addresses)()
		if err != nil {
			return err
		}
	}

	if deps.Si == nil {
		de, err := journal.ParseDisabledEvents(deps.Cfg.Journal.DisabledEvents)
		if err != nil {
			return err
		}
		j, err := fsjournal.OpenFSJournalPath(cctx.String("journal"), de)
		if err != nil {
			return err
		}
		go func() {
			<-ctx.Done()
			_ = j.Close()
		}()

		al := alerting.NewAlertingSystem(j)
		deps.Si = paths.NewDBIndex(al, deps.DB)
	}

	if deps.Full == nil {
		var fullCloser func()
		cfgApiInfo := deps.Cfg.Apis.ChainApiInfo
		if v := os.Getenv("FULLNODE_API_INFO"); v != "" {
			cfgApiInfo = []string{v}
		}
		deps.Full, fullCloser, err = cliutil.GetFullNodeAPIV1LotusProvider(cctx, cfgApiInfo)
		if err != nil {
			return err
		}

		go func() {
			<-ctx.Done()
			fullCloser()
		}()
	}

	bls := &paths.BasicLocalStorage{
		PathToJSON: cctx.String("storage-json"),
	}

	if deps.ListenAddr == "" {
		listenAddr := cctx.String("listen")
		const unspecifiedAddress = "0.0.0.0"
		addressSlice := strings.Split(listenAddr, ":")
		if ip := net.ParseIP(addressSlice[0]); ip != nil {
			if ip.String() == unspecifiedAddress {
				rip, err := deps.DB.GetRoutableIP()
				if err != nil {
					return err
				}
				deps.ListenAddr = rip + ":" + addressSlice[1]
			}
		}
	}
	if deps.LocalStore == nil {
		deps.LocalStore, err = paths.NewLocal(ctx, bls, deps.Si, []string{"http://" + deps.ListenAddr + "/remote"})
		if err != nil {
			return err
		}
	}

	sa, err := StorageAuth(deps.Cfg.Apis.StorageRPCSecret)
	if err != nil {
		return xerrors.Errorf(`'%w' while parsing the config toml's 
	[Apis]
	StorageRPCSecret=%v
Get it with: jq .PrivateKey ~/.lotus-miner/keystore/MF2XI2BNNJ3XILLQOJUXMYLUMU`, err, deps.Cfg.Apis.StorageRPCSecret)
	}
	if deps.Stor == nil {
		deps.Stor = paths.NewRemote(deps.LocalStore, deps.Si, http.Header(sa), 10, &paths.DefaultPartialFileHandler{})
	}
	if deps.LW == nil {
		wstates := statestore.New(dssync.MutexWrap(ds.NewMapDatastore()))

		// todo localWorker isn't the abstraction layer we want to use here, we probably want to go straight to ffiwrapper
		//  maybe with a lotus-provider specific abstraction. LocalWorker does persistent call tracking which we probably
		//  don't need (ehh.. maybe we do, the async callback system may actually work decently well with harmonytask)
		deps.LW = sealer.NewLocalWorker(sealer.WorkerConfig{}, deps.Stor, deps.LocalStore, deps.Si, nil, wstates)
	}
	if len(deps.Maddrs) == 0 {
		for _, s := range deps.Cfg.Addresses {
			for _, s := range s.MinerAddresses {
				addr, err := address.NewFromString(s)
				if err != nil {
					return err
				}
				deps.Maddrs[dtypes.MinerAddress(addr)] = true
			}
		}
	}
	fmt.Println("last line of populate")
	return nil
}

var oldAddresses = regexp.MustCompile("(?i)^[addresses]$")

func LoadConfigWithUpgrades(text string, lp *config.LotusProviderConfig) (toml.MetaData, error) {
	// allow migration from old config format that was limited to 1 wallet setup.
	newText := oldAddresses.ReplaceAllString(text, "[[addresses]]")
	meta, err := toml.Decode(newText, &lp)
	return meta, err
}
func GetConfig(cctx *cli.Context, db *harmonydb.DB) (*config.LotusProviderConfig, error) {
	lp := config.DefaultLotusProvider()
	have := []string{}
	layers := cctx.StringSlice("layers")
	for _, layer := range layers {
		text := ""
		err := db.QueryRow(cctx.Context, `SELECT config FROM harmony_config WHERE title=$1`, layer).Scan(&text)
		if err != nil {
			if strings.Contains(err.Error(), sql.ErrNoRows.Error()) {
				return nil, fmt.Errorf("missing layer '%s' ", layer)
			}
			if layer == "base" {
				return nil, errors.New(`lotus-provider defaults to a layer named 'base'. 
				Either use 'migrate' command or edit a base.toml and upload it with: lotus-provider config set base.toml`)
			}
			return nil, fmt.Errorf("could not read layer '%s': %w", layer, err)
		}

		meta, err := LoadConfigWithUpgrades(text, lp)
		if err != nil {
			return lp, fmt.Errorf("could not read layer, bad toml %s: %w", layer, err)
		}
		for _, k := range meta.Keys() {
			have = append(have, strings.Join(k, " "))
		}
		log.Infow("Using layer", "layer", layer, "config", lp)
	}
	_ = have // FUTURE: verify that required fields are here.
	// If config includes 3rd-party config, consider JSONSchema as a way that
	// 3rd-parties can dynamically include config requirements and we can
	// validate the config. Because of layering, we must validate @ startup.
	return lp, nil
}

func GetDefaultConfig(comment bool) (string, error) {
	c := config.DefaultLotusProvider()
	cb, err := config.ConfigUpdate(c, nil, config.Commented(comment), config.DefaultKeepUncommented(), config.NoEnv())
	if err != nil {
		return "", err
	}
	return string(cb), nil
}<|MERGE_RESOLUTION|>--- conflicted
+++ resolved
@@ -10,10 +10,7 @@
 	"net"
 	"net/http"
 	"os"
-<<<<<<< HEAD
 	"path/filepath"
-=======
->>>>>>> acdc1981
 	"regexp"
 	"strings"
 
@@ -145,13 +142,8 @@
 	Full       api.FullNode
 	Verif      storiface.Verifier
 	LW         *sealer.LocalWorker
-<<<<<<< HEAD
-	As         *ctladdr.AddressSelector
-	Maddrs     []dtypes.MinerAddress // values
-=======
 	As         *multictladdr.MultiAddressSelector
 	Maddrs     map[dtypes.MinerAddress]bool
->>>>>>> acdc1981
 	Stor       *paths.Remote
 	Si         *paths.DBIndex
 	LocalStore *paths.Local // value
