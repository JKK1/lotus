--- conflicted
+++ resolved
@@ -42,8 +42,7 @@
 			return err
 		}
 
-		size, unit := getSizeAndUnit(sizeByte)
-		fmt.Printf("Sector Size: %g %s\n", size, unit)
+		fmt.Printf("Sector Size: %s\n", sizeStr(sizeByte))
 
 		pow, err := api.StateMinerPower(ctx, maddr, nil)
 		if err != nil {
@@ -74,31 +73,19 @@
 	},
 }
 
-<<<<<<< HEAD
-func sectorsInfo(ctx context.Context, napi api.StorageMiner) (map[string]int, error) {
-=======
-var Units = []string{"B", "KiB", "MiB", "GiB"}
+var Units = []string{"B", "KiB", "MiB", "GiB", "TiB"}
 
-func getSizeAndUnit(size uint64) (float64, string) {
+func sizeStr(size uint64) string {
 	i := 0
 	unitSize := float64(size)
 	for unitSize >= 1024 && i < len(Units) - 1 {
 		unitSize = unitSize / 1024
 		i++
 	}
-	return unitSize, Units[i]
+	return fmt.Sprintf("%g %s", unitSize, Units[i])
 }
 
-type SectorsInfo struct {
-	TotalCount   int
-	SealingCount int
-	FailedCount  int
-	SealedCount  int
-	PendingCount int
-}
-
-func sectorsInfo(ctx context.Context, napi api.StorageMiner) (*SectorsInfo, error) {
->>>>>>> 12e23c28
+func sectorsInfo(ctx context.Context, napi api.StorageMiner) (map[string]int, error) {
 	sectors, err := napi.SectorsList(ctx)
 	if err != nil {
 		return nil, err
