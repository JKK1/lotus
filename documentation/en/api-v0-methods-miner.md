--- conflicted
+++ resolved
@@ -509,249 +509,8 @@
 
 Response: `{}`
 
-<<<<<<< HEAD
 ## Deals
-=======
-## Dagstore
-
-
-### DagstoreGC
-DagstoreGC runs garbage collection on the DAG store.
-
-
-Perms: admin
-
-Inputs: `null`
-
-Response:
-```json
-[
-  {
-    "Key": "baga6ea4seaqecmtz7iak33dsfshi627abz4i4665dfuzr3qfs4bmad6dx3iigdq",
-    "Success": false,
-    "Error": "\u003cerror\u003e"
-  }
-]
-```
-
-### DagstoreInitializeAll
-DagstoreInitializeAll initializes all uninitialized shards in bulk,
-according to the policy passed in the parameters.
-
-It is recommended to set a maximum concurrency to avoid extreme
-IO pressure if the storage subsystem has a large amount of deals.
-
-It returns a stream of events to report progress.
-
-
-Perms: write
-
-Inputs:
-```json
-[
-  {
-    "MaxConcurrency": 123,
-    "IncludeSealed": true
-  }
-]
-```
-
-Response:
-```json
-{
-  "Key": "string value",
-  "Event": "string value",
-  "Success": true,
-  "Error": "string value",
-  "Total": 123,
-  "Current": 123
-}
-```
-
-### DagstoreInitializeShard
-DagstoreInitializeShard initializes an uninitialized shard.
-
-Initialization consists of fetching the shard's data (deal payload) from
-the storage subsystem, generating an index, and persisting the index
-to facilitate later retrievals, and/or to publish to external sources.
-
-This operation is intended to complement the initial migration. The
-migration registers a shard for every unique piece CID, with lazy
-initialization. Thus, shards are not initialized immediately to avoid
-IO activity competing with proving. Instead, shard are initialized
-when first accessed. This method forces the initialization of a shard by
-accessing it and immediately releasing it. This is useful to warm up the
-cache to facilitate subsequent retrievals, and to generate the indexes
-to publish them externally.
-
-This operation fails if the shard is not in ShardStateNew state.
-It blocks until initialization finishes.
-
-
-Perms: write
-
-Inputs:
-```json
-[
-  "string value"
-]
-```
-
-Response: `{}`
-
-### DagstoreListShards
-DagstoreListShards returns information about all shards known to the
-DAG store. Only available on nodes running the markets subsystem.
-
-
-Perms: read
-
-Inputs: `null`
-
-Response:
-```json
-[
-  {
-    "Key": "baga6ea4seaqecmtz7iak33dsfshi627abz4i4665dfuzr3qfs4bmad6dx3iigdq",
-    "State": "ShardStateAvailable",
-    "Error": "\u003cerror\u003e"
-  }
-]
-```
-
-### DagstoreLookupPieces
-DagstoreLookupPieces returns information about shards that contain the given CID.
-
-
-Perms: admin
-
-Inputs:
-```json
-[
-  {
-    "/": "bafy2bzacea3wsdh6y3a36tb3skempjoxqpuyompjbmfeyf34fi3uy6uue42v4"
-  }
-]
-```
-
-Response:
-```json
-[
-  {
-    "Key": "baga6ea4seaqecmtz7iak33dsfshi627abz4i4665dfuzr3qfs4bmad6dx3iigdq",
-    "State": "ShardStateAvailable",
-    "Error": "\u003cerror\u003e"
-  }
-]
-```
-
-### DagstoreRecoverShard
-DagstoreRecoverShard attempts to recover a failed shard.
-
-This operation fails if the shard is not in ShardStateErrored state.
-It blocks until recovery finishes. If recovery failed, it returns the
-error.
-
-
-Perms: write
-
-Inputs:
-```json
-[
-  "string value"
-]
-```
-
-Response: `{}`
-
-### DagstoreRegisterShard
-DagstoreRegisterShard registers a shard manually with dagstore with given pieceCID
-
-
-Perms: admin
-
-Inputs:
-```json
-[
-  "string value"
-]
-```
-
-Response: `{}`
-
-## Deals
-
-
-### DealsConsiderOfflineRetrievalDeals
-
-
-Perms: admin
-
-Inputs: `null`
-
-Response: `true`
-
-### DealsConsiderOfflineStorageDeals
-
-
-Perms: admin
-
-Inputs: `null`
-
-Response: `true`
-
-### DealsConsiderOnlineRetrievalDeals
-
-
-Perms: admin
-
-Inputs: `null`
-
-Response: `true`
-
-### DealsConsiderOnlineStorageDeals
-
-
-Perms: admin
-
-Inputs: `null`
-
-Response: `true`
-
-### DealsConsiderUnverifiedStorageDeals
-
-
-Perms: admin
-
-Inputs: `null`
-
-Response: `true`
-
-### DealsConsiderVerifiedStorageDeals
-
-
-Perms: admin
-
-Inputs: `null`
-
-Response: `true`
-
-### DealsImportData
-
-
-Perms: admin
-
-Inputs:
-```json
-[
-  {
-    "/": "bafy2bzacea3wsdh6y3a36tb3skempjoxqpuyompjbmfeyf34fi3uy6uue42v4"
-  },
-  "string value"
-]
-```
-
-Response: `{}`
+
 
 ### DealsList
 
@@ -789,166 +548,17 @@
 ]
 ```
 
-### DealsPieceCidBlocklist
-
-
-Perms: admin
+## I
+
+
+### ID
+
+
+Perms: read
 
 Inputs: `null`
 
-Response:
-```json
-[
-  {
-    "/": "bafy2bzacea3wsdh6y3a36tb3skempjoxqpuyompjbmfeyf34fi3uy6uue42v4"
-  }
-]
-```
-
-### DealsSetConsiderOfflineRetrievalDeals
-
-
-Perms: admin
-
-Inputs:
-```json
-[
-  true
-]
-```
-
-Response: `{}`
-
-### DealsSetConsiderOfflineStorageDeals
-
-
-Perms: admin
-
-Inputs:
-```json
-[
-  true
-]
-```
-
-Response: `{}`
-
-### DealsSetConsiderOnlineRetrievalDeals
-
-
-Perms: admin
-
-Inputs:
-```json
-[
-  true
-]
-```
-
-Response: `{}`
-
-### DealsSetConsiderOnlineStorageDeals
-
-
-Perms: admin
-
-Inputs:
-```json
-[
-  true
-]
-```
-
-Response: `{}`
-
-### DealsSetConsiderUnverifiedStorageDeals
-
-
-Perms: admin
-
-Inputs:
-```json
-[
-  true
-]
-```
-
-Response: `{}`
-
-### DealsSetConsiderVerifiedStorageDeals
-
-
-Perms: admin
-
-Inputs:
-```json
-[
-  true
-]
-```
-
-Response: `{}`
-
-### DealsSetPieceCidBlocklist
-
-
-Perms: admin
-
-Inputs:
-```json
-[
-  [
-    {
-      "/": "bafy2bzacea3wsdh6y3a36tb3skempjoxqpuyompjbmfeyf34fi3uy6uue42v4"
-    }
-  ]
-]
-```
-
-Response: `{}`
-
-## I
-
-
-### ID
-
-
-Perms: read
-
-Inputs: `null`
-
 Response: `"12D3KooWGzxzKZYveHXtpG6AsrUJBcWxHBFS2HsEoGTxrMLvKXtf"`
-
-## Indexer
-
-
-### IndexerAnnounceAllDeals
-IndexerAnnounceAllDeals informs the indexer nodes aboutall active deals.
-
-
-Perms: admin
-
-Inputs: `null`
-
-Response: `{}`
-
-### IndexerAnnounceDeal
-IndexerAnnounceDeal informs indexer nodes that a new deal was received,
-so they can download its index
-
-
-Perms: admin
-
-Inputs:
-```json
-[
-  {
-    "/": "bafy2bzacea3wsdh6y3a36tb3skempjoxqpuyompjbmfeyf34fi3uy6uue42v4"
-  }
-]
-```
-
-Response: `{}`
 
 ## Log
 
@@ -1015,315 +625,10 @@
 ## Market
 
 
-### MarketCancelDataTransfer
-MarketCancelDataTransfer cancels a data transfer with the given transfer ID and other peer
-
-
-Perms: write
-
-Inputs:
-```json
-[
-  3,
-  "12D3KooWGzxzKZYveHXtpG6AsrUJBcWxHBFS2HsEoGTxrMLvKXtf",
-  true
-]
-```
-
-Response: `{}`
-
-### MarketDataTransferDiagnostics
-MarketDataTransferDiagnostics generates debugging information about current data transfers over graphsync
-
-
-Perms: write
-
-Inputs:
-```json
-[
-  "12D3KooWGzxzKZYveHXtpG6AsrUJBcWxHBFS2HsEoGTxrMLvKXtf"
-]
-```
-
-Response:
-```json
-{
-  "ReceivingTransfers": [
-    {
-      "RequestID": {},
-      "RequestState": "string value",
-      "IsCurrentChannelRequest": true,
-      "ChannelID": {
-        "Initiator": "12D3KooWGzxzKZYveHXtpG6AsrUJBcWxHBFS2HsEoGTxrMLvKXtf",
-        "Responder": "12D3KooWGzxzKZYveHXtpG6AsrUJBcWxHBFS2HsEoGTxrMLvKXtf",
-        "ID": 3
-      },
-      "ChannelState": {
-        "TransferID": 3,
-        "Status": 1,
-        "BaseCID": {
-          "/": "bafy2bzacea3wsdh6y3a36tb3skempjoxqpuyompjbmfeyf34fi3uy6uue42v4"
-        },
-        "IsInitiator": true,
-        "IsSender": true,
-        "Voucher": "string value",
-        "Message": "string value",
-        "OtherPeer": "12D3KooWGzxzKZYveHXtpG6AsrUJBcWxHBFS2HsEoGTxrMLvKXtf",
-        "Transferred": 42,
-        "Stages": {
-          "Stages": [
-            {
-              "Name": "string value",
-              "Description": "string value",
-              "CreatedTime": "0001-01-01T00:00:00Z",
-              "UpdatedTime": "0001-01-01T00:00:00Z",
-              "Logs": [
-                {
-                  "Log": "string value",
-                  "UpdatedTime": "0001-01-01T00:00:00Z"
-                }
-              ]
-            }
-          ]
-        }
-      },
-      "Diagnostics": [
-        "string value"
-      ]
-    }
-  ],
-  "SendingTransfers": [
-    {
-      "RequestID": {},
-      "RequestState": "string value",
-      "IsCurrentChannelRequest": true,
-      "ChannelID": {
-        "Initiator": "12D3KooWGzxzKZYveHXtpG6AsrUJBcWxHBFS2HsEoGTxrMLvKXtf",
-        "Responder": "12D3KooWGzxzKZYveHXtpG6AsrUJBcWxHBFS2HsEoGTxrMLvKXtf",
-        "ID": 3
-      },
-      "ChannelState": {
-        "TransferID": 3,
-        "Status": 1,
-        "BaseCID": {
-          "/": "bafy2bzacea3wsdh6y3a36tb3skempjoxqpuyompjbmfeyf34fi3uy6uue42v4"
-        },
-        "IsInitiator": true,
-        "IsSender": true,
-        "Voucher": "string value",
-        "Message": "string value",
-        "OtherPeer": "12D3KooWGzxzKZYveHXtpG6AsrUJBcWxHBFS2HsEoGTxrMLvKXtf",
-        "Transferred": 42,
-        "Stages": {
-          "Stages": [
-            {
-              "Name": "string value",
-              "Description": "string value",
-              "CreatedTime": "0001-01-01T00:00:00Z",
-              "UpdatedTime": "0001-01-01T00:00:00Z",
-              "Logs": [
-                {
-                  "Log": "string value",
-                  "UpdatedTime": "0001-01-01T00:00:00Z"
-                }
-              ]
-            }
-          ]
-        }
-      },
-      "Diagnostics": [
-        "string value"
-      ]
-    }
-  ]
-}
-```
-
-### MarketDataTransferUpdates
-
-
-Perms: write
-
-Inputs: `null`
-
-Response:
-```json
-{
-  "TransferID": 3,
-  "Status": 1,
-  "BaseCID": {
-    "/": "bafy2bzacea3wsdh6y3a36tb3skempjoxqpuyompjbmfeyf34fi3uy6uue42v4"
-  },
-  "IsInitiator": true,
-  "IsSender": true,
-  "Voucher": "string value",
-  "Message": "string value",
-  "OtherPeer": "12D3KooWGzxzKZYveHXtpG6AsrUJBcWxHBFS2HsEoGTxrMLvKXtf",
-  "Transferred": 42,
-  "Stages": {
-    "Stages": [
-      {
-        "Name": "string value",
-        "Description": "string value",
-        "CreatedTime": "0001-01-01T00:00:00Z",
-        "UpdatedTime": "0001-01-01T00:00:00Z",
-        "Logs": [
-          {
-            "Log": "string value",
-            "UpdatedTime": "0001-01-01T00:00:00Z"
-          }
-        ]
-      }
-    ]
-  }
-}
-```
-
-### MarketGetAsk
+### MarketListDeals
 
 
 Perms: read
-
-Inputs: `null`
-
-Response:
-```json
-{
-  "Ask": {
-    "Price": "0",
-    "VerifiedPrice": "0",
-    "MinPieceSize": 1032,
-    "MaxPieceSize": 1032,
-    "Miner": "f01234",
-    "Timestamp": 10101,
-    "Expiry": 10101,
-    "SeqNo": 42
-  },
-  "Signature": {
-    "Type": 2,
-    "Data": "Ynl0ZSBhcnJheQ=="
-  }
-}
-```
-
-### MarketGetDealUpdates
-
-
-Perms: read
-
-Inputs: `null`
-
-Response:
-```json
-{
-  "Proposal": {
-    "PieceCID": {
-      "/": "bafy2bzacea3wsdh6y3a36tb3skempjoxqpuyompjbmfeyf34fi3uy6uue42v4"
-    },
-    "PieceSize": 1032,
-    "VerifiedDeal": true,
-    "Client": "f01234",
-    "Provider": "f01234",
-    "Label": "",
-    "StartEpoch": 10101,
-    "EndEpoch": 10101,
-    "StoragePricePerEpoch": "0",
-    "ProviderCollateral": "0",
-    "ClientCollateral": "0"
-  },
-  "ClientSignature": {
-    "Type": 2,
-    "Data": "Ynl0ZSBhcnJheQ=="
-  },
-  "ProposalCid": {
-    "/": "bafy2bzacea3wsdh6y3a36tb3skempjoxqpuyompjbmfeyf34fi3uy6uue42v4"
-  },
-  "AddFundsCid": {
-    "/": "bafy2bzacea3wsdh6y3a36tb3skempjoxqpuyompjbmfeyf34fi3uy6uue42v4"
-  },
-  "PublishCid": {
-    "/": "bafy2bzacea3wsdh6y3a36tb3skempjoxqpuyompjbmfeyf34fi3uy6uue42v4"
-  },
-  "Miner": "12D3KooWGzxzKZYveHXtpG6AsrUJBcWxHBFS2HsEoGTxrMLvKXtf",
-  "Client": "12D3KooWGzxzKZYveHXtpG6AsrUJBcWxHBFS2HsEoGTxrMLvKXtf",
-  "State": 42,
-  "PiecePath": ".lotusminer/fstmp123",
-  "MetadataPath": ".lotusminer/fstmp123",
-  "SlashEpoch": 10101,
-  "FastRetrieval": true,
-  "Message": "string value",
-  "FundsReserved": "0",
-  "Ref": {
-    "TransferType": "string value",
-    "Root": {
-      "/": "bafy2bzacea3wsdh6y3a36tb3skempjoxqpuyompjbmfeyf34fi3uy6uue42v4"
-    },
-    "PieceCid": {
-      "/": "bafy2bzacea3wsdh6y3a36tb3skempjoxqpuyompjbmfeyf34fi3uy6uue42v4"
-    },
-    "PieceSize": 1024,
-    "RawBlockSize": 42
-  },
-  "AvailableForRetrieval": true,
-  "DealID": 5432,
-  "CreationTime": "0001-01-01T00:00:00Z",
-  "TransferChannelId": {
-    "Initiator": "12D3KooWGzxzKZYveHXtpG6AsrUJBcWxHBFS2HsEoGTxrMLvKXtf",
-    "Responder": "12D3KooWGzxzKZYveHXtpG6AsrUJBcWxHBFS2HsEoGTxrMLvKXtf",
-    "ID": 3
-  },
-  "SectorNumber": 9,
-  "InboundCAR": "string value"
-}
-```
-
-### MarketGetRetrievalAsk
-
-
-Perms: read
-
-Inputs: `null`
-
-Response:
-```json
-{
-  "PricePerByte": "0",
-  "UnsealPrice": "0",
-  "PaymentInterval": 42,
-  "PaymentIntervalIncrease": 42
-}
-```
-
-### MarketImportDealData
-
-
-Perms: write
-
-Inputs:
-```json
-[
-  {
-    "/": "bafy2bzacea3wsdh6y3a36tb3skempjoxqpuyompjbmfeyf34fi3uy6uue42v4"
-  },
-  "string value"
-]
-```
-
-Response: `{}`
-
-### MarketListDataTransfers
-
-
-Perms: write
-
-Inputs: `null`
->>>>>>> db105f1c
-
-
-### DealsList
-
-
-Perms: admin
 
 Inputs: `null`
 
@@ -1348,118 +653,6 @@
     },
     "State": {
       "SectorNumber": 9,
-      "SectorStartEpoch": 10101,
-      "LastUpdatedEpoch": 10101,
-      "SlashEpoch": 10101
-    }
-  }
-]
-```
-
-## I
-
-
-### ID
-
-
-Perms: read
-
-Inputs: `null`
-
-Response: `"12D3KooWGzxzKZYveHXtpG6AsrUJBcWxHBFS2HsEoGTxrMLvKXtf"`
-
-## Log
-
-
-### LogAlerts
-
-
-Perms: admin
-
-Inputs: `null`
-
-Response:
-```json
-[
-  {
-    "Type": {
-      "System": "string value",
-      "Subsystem": "string value"
-    },
-    "Active": true,
-    "LastActive": {
-      "Type": "string value",
-      "Message": "json raw message",
-      "Time": "0001-01-01T00:00:00Z"
-    },
-    "LastResolved": {
-      "Type": "string value",
-      "Message": "json raw message",
-      "Time": "0001-01-01T00:00:00Z"
-    }
-  }
-]
-```
-
-### LogList
-
-
-Perms: write
-
-Inputs: `null`
-
-Response:
-```json
-[
-  "string value"
-]
-```
-
-### LogSetLevel
-
-
-Perms: write
-
-Inputs:
-```json
-[
-  "string value",
-  "string value"
-]
-```
-
-Response: `{}`
-
-## Market
-
-
-### MarketListDeals
-
-
-Perms: read
-
-Inputs: `null`
-
-Response:
-```json
-[
-  {
-    "Proposal": {
-      "PieceCID": {
-        "/": "bafy2bzacea3wsdh6y3a36tb3skempjoxqpuyompjbmfeyf34fi3uy6uue42v4"
-      },
-      "PieceSize": 1032,
-      "VerifiedDeal": true,
-      "Client": "f01234",
-      "Provider": "f01234",
-      "Label": "",
-      "StartEpoch": 10101,
-      "EndEpoch": 10101,
-      "StoragePricePerEpoch": "0",
-      "ProviderCollateral": "0",
-      "ClientCollateral": "0"
-    },
-    "State": {
       "SectorStartEpoch": 10101,
       "LastUpdatedEpoch": 10101,
       "SlashEpoch": 10101
