--- conflicted
+++ resolved
@@ -7,11 +7,7 @@
    lotus-miner [global options] command [command options] [arguments...]
 
 VERSION:
-<<<<<<< HEAD
-   1.18.2
-=======
    1.19.0
->>>>>>> 2e769f1f
 
 COMMANDS:
    init     Initialize a lotus miner repo
