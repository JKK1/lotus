--- conflicted
+++ resolved
@@ -1,13 +1,5 @@
 # Lotus changelog
 
-<<<<<<< HEAD
-# UNRELEASED
-- chore: Auto remove local chain data when importing chain file or snapshot ([filecoin-project/lotus#11277](https://github.com/filecoin-project/lotus/pull/11277))
-- feat: metric: export Mpool message count ([filecoin-project/lotus#11361](https://github.com/filecoin-project/lotus/pull/11361))
-
-## New features
-- feat: Added new tracing API (**HIGHLY EXPERIMENTAL**) supporting two RPC methods: `trace_block` and `trace_replayBlockTransactions` ([filecoin-project/lotus#11100](https://github.com/filecoin-project/lotus/pull/11100))
-=======
 # v 1.25.0-rc4 / 2023-11-08
 
 This is the fourth release candidate of the upcoming OPTIONAL release Lotus v1.25.0. This optional release also supports the Filecoin network version 21 upgrade, codenamed Watermelon 🍉, in addition to the numerous improvements and enhancements for node operators, ETH RPC-providers and storage providers.
@@ -203,7 +195,6 @@
 - chore: release: Set calibration upgrade height ([filecoin-project/lotus#11331](https://github.com/filecoin-project/lotus/pull/11331))
 - chore: build: bump version to 1.24.0-rc1 ([filecoin-project/lotus#11332](https://github.com/filecoin-project/lotus/pull/11332))
 
->>>>>>> ce6cbcbf
 
 # v1.23.3 / 2023-08-01
 
