--- conflicted
+++ resolved
@@ -566,9 +566,7 @@
             - build
           suite: utest-[[ $suite ]]
           target: "[[ $pkgs ]]"
-<<<<<<< HEAD
           [[if eq $suite "unit-cli"]]get-params: true[[end]]
-=======
           [[- if eq $suite "unit-storage"]]
           get-params: true
           [[- end -]]
@@ -579,7 +577,6 @@
           [[- if eq $suite "unit-rest"]]
           executor: golang-2xl
           [[- end -]]
->>>>>>> 813d133c
       [[- end]]
       - test:
           go-test-flags: "-run=TestMulticoreSDR"
