version: 2.1
orbs:
  aws-cli: circleci/aws-cli@4.1.1
  docker: circleci/docker@2.3.0

executors:
  golang:
    docker:
      # Must match GO_VERSION_MIN in project root
      - image: cimg/go:1.20.7
    resource_class: medium+
  golang-2xl:
    docker:
      # Must match GO_VERSION_MIN in project root
      - image: cimg/go:1.20.7
    resource_class: 2xlarge
  ubuntu:
    docker:
      - image: ubuntu:20.04

commands:
  build-platform-specific:
    parameters:
      linux:
        default: true
        description: is a linux build environment?
        type: boolean
      darwin:
        default: false
        description: is a darwin build environment?
        type: boolean
      darwin-architecture:
        default: "amd64"
        description: which darwin architecture is being used?
        type: string
    steps:
      - checkout
      - git_fetch_all_tags
      - run: git submodule sync
      - run: git submodule update --init
      - when:
          condition: <<parameters.linux>>
          steps:
            - install-ubuntu-deps
            - check-go-version
      - when:
          condition: <<parameters.darwin>>
          steps:
            - run:
                name: Install Go
                command: |
                  curl https://dl.google.com/go/go`cat GO_VERSION_MIN`.darwin-<<parameters.darwin-architecture>>.pkg -o /tmp/go.pkg && \
                  sudo installer -pkg /tmp/go.pkg -target /
            - run:
                name: Export Go
                command: |
                  echo 'export GOPATH="${HOME}/go"' >> $BASH_ENV
            - run: go version
            - run:
                name: Install dependencies with Homebrew
                command: HOMEBREW_NO_AUTO_UPDATE=1 brew install pkg-config coreutils jq hwloc
            - run:
                name: Install Rust
                command: |
                  curl https://sh.rustup.rs -sSf | sh -s -- -y
      - run: make deps
  download-params:
    steps:
      - restore_cache:
          name: Restore parameters cache
          keys:
            - 'v26-2k-lotus-params'
      - run: ./lotus fetch-params 2048
      - save_cache:
          name: Save parameters cache
          key: 'v26-2k-lotus-params'
          paths:
            - /var/tmp/filecoin-proof-parameters/
  install_ipfs:
    steps:
      - run: |
          curl -O https://dist.ipfs.tech/kubo/v0.16.0/kubo_v0.16.0_linux-amd64.tar.gz
          tar -xvzf kubo_v0.16.0_linux-amd64.tar.gz
          pushd kubo
          sudo bash install.sh
          popd
          rm -rf kubo
          rm kubo_v0.16.0_linux-amd64.tar.gz
  git_fetch_all_tags:
    steps:
      - run:
          name: fetch all tags
          command: |
            git fetch --all
  install-ubuntu-deps:
    steps:
      - run: sudo apt install curl ca-certificates gnupg
      - run: sudo apt-get update
      - run: sudo apt-get install ocl-icd-opencl-dev libhwloc-dev
  check-go-version:
    steps:
      - run: |
          v=`go version | { read _ _ v _; echo ${v#go}; }`
          if [["[[ $v != `cat GO_VERSION_MIN` ]]"]]; then
            echo "GO_VERSION_MIN file does not match the go version being used."
            echo "Please update image to cimg/go:`cat GO_VERSION_MIN` or update GO_VERSION_MIN to $v."
            exit 1
          fi

jobs:
  build:
    executor: golang
    working_directory: ~/lotus
    steps:
      - checkout
      - git_fetch_all_tags
      - run: git submodule sync
      - run: git submodule update --init
      - install-ubuntu-deps
      - check-go-version
      - run: make deps lotus
      - persist_to_workspace:
          root: ~/
          paths:
            - "lotus"
  mod-tidy-check:
    executor: golang
    working_directory: ~/lotus
    steps:
      - install-ubuntu-deps
      - attach_workspace:
          at: ~/
      - run: go mod tidy -v
      - run:
          name: Check git diff
          command: |
            git --no-pager diff go.mod go.sum
            git --no-pager diff --quiet go.mod go.sum

  test:
    description: |
      Run tests with gotestsum.
    working_directory: ~/lotus
    parameters: &test-params
      resource_class:
        type: string
        default: medium+
      go-test-flags:
        type: string
        default: "-timeout 20m"
        description: Flags passed to go test.
      target:
        type: string
        default: "./..."
        description: Import paths of packages to be tested.
      proofs-log-test:
        type: string
        default: "0"
      get-params:
        type: boolean
        default: false
      suite:
        type: string
        default: unit
        description: Test suite name to report to CircleCI.
    docker:
      - image: cimg/go:[[ .GoVersion]]
        environment:
          LOTUS_HARMONYDB_HOSTS: yugabyte
      - image: yugabytedb/yugabyte:2.18.0.0-b65
        command: bin/yugabyted start --daemon=false
        name: yugabyte
    resource_class: << parameters.resource_class >>
    steps:
      - install-ubuntu-deps
      - attach_workspace:
          at: ~/
      - when:
          condition: << parameters.get-params >>
          steps:
            - download-params
      - run:
          name: go test
          environment:
            TEST_RUSTPROOFS_LOGS: << parameters.proofs-log-test >>
            SKIP_CONFORMANCE: "1"
            LOTUS_SRC_DIR: /home/circleci/project
          command: |
            mkdir -p /tmp/test-reports/<< parameters.suite >>
            mkdir -p /tmp/test-artifacts
            dockerize -wait tcp://yugabyte:5433 -timeout 3m
            env
            gotestsum \
              --format standard-verbose \
              --junitfile /tmp/test-reports/<< parameters.suite >>/junit.xml \
              --jsonfile /tmp/test-artifacts/<< parameters.suite >>.json \
              --packages="<< parameters.target >>" \
              -- << parameters.go-test-flags >>
          no_output_timeout: 30m
      - store_test_results:
          path: /tmp/test-reports
      - store_artifacts:
          path: /tmp/test-artifacts/<< parameters.suite >>.json

  test-conformance:
    working_directory: ~/lotus
    description: |
      Run tests using a corpus of interoperable test vectors for Filecoin
      implementations to test their correctness and compliance with the Filecoin
      specifications.
    parameters:
      <<: *test-params
      vectors-branch:
        type: string
        default: ""
        description: |
          Branch on github.com/filecoin-project/test-vectors to checkout and
          test with. If empty (the default) the commit defined by the git
          submodule is used.
    docker:
      - image: cimg/go:[[ .GoVersion]]
    resource_class: << parameters.resource_class >>
    steps:
      - install-ubuntu-deps
      - attach_workspace:
          at: ~/
      - download-params
      - when:
          condition:
            not:
              equal: [ "", << parameters.vectors-branch >> ]
          steps:
            - run:
                name: checkout vectors branch
                command: |
                  cd extern/test-vectors
                  git fetch
                  git checkout origin/<< parameters.vectors-branch >>
      - run:
          name: install statediff globally
          command: |
            ## statediff is optional; we succeed even if compilation fails.
            mkdir -p /tmp/statediff
            git clone https://github.com/filecoin-project/statediff.git /tmp/statediff
            cd /tmp/statediff
            go install ./cmd/statediff || exit 0
      - run:
          name: go test
          environment:
            SKIP_CONFORMANCE: "0"
          command: |
            mkdir -p /tmp/test-reports
            mkdir -p /tmp/test-artifacts
            gotestsum \
              --format pkgname-and-test-fails \
              --junitfile /tmp/test-reports/junit.xml \
              -- \
              -v -coverpkg ./chain/vm/,github.com/filecoin-project/specs-actors/... -coverprofile=/tmp/conformance.out ./conformance/
            go tool cover -html=/tmp/conformance.out -o /tmp/test-artifacts/conformance-coverage.html
          no_output_timeout: 30m
      - store_test_results:
          path: /tmp/test-reports
      - store_artifacts:
          path: /tmp/test-artifacts/conformance-coverage.html

  build-linux-amd64:
    executor: golang
    steps:
      - build-platform-specific
      - run: make lotus lotus-miner lotus-worker
      - run:
          name: check tag and version output match
          command: ./scripts/version-check.sh ./lotus
      - run: |
          mkdir -p /tmp/workspace/linux_amd64_v1 && \
          mv lotus lotus-miner lotus-worker /tmp/workspace/linux_amd64_v1/
      - persist_to_workspace:
          root: /tmp/workspace
          paths:
            - linux_amd64_v1

  build-darwin-amd64:
    description: build darwin lotus binary
    working_directory: ~/go/src/github.com/filecoin-project/lotus
    macos:
      xcode: "13.4.1"
    steps:
      - build-platform-specific:
          linux: false
          darwin: true
          darwin-architecture: amd64
      - run: make lotus lotus-miner lotus-worker
      - run: otool -hv lotus
      - run:
          name: check tag and version output match
          command: ./scripts/version-check.sh ./lotus
      - run: |
          mkdir -p /tmp/workspace/darwin_amd64_v1 && \
          mv lotus lotus-miner lotus-worker /tmp/workspace/darwin_amd64_v1/
      - persist_to_workspace:
          root: /tmp/workspace
          paths:
            - darwin_amd64_v1

  build-darwin-arm64:
    description: self-hosted m1 runner
    working_directory: ~/go/src/github.com/filecoin-project/lotus
    machine: true
    resource_class: filecoin-project/self-hosted-m1
    steps:
      - run: echo 'export PATH=/opt/homebrew/bin:"$PATH"' >> "$BASH_ENV"
      - build-platform-specific:
          linux: false
          darwin: true
          darwin-architecture: arm64
      - run: |
          export CPATH=$(brew --prefix)/include && export LIBRARY_PATH=$(brew --prefix)/lib && make lotus lotus-miner lotus-worker
      - run: otool -hv lotus
      - run:
          name: check tag and version output match
          command: ./scripts/version-check.sh ./lotus
      - run: |
          mkdir -p /tmp/workspace/darwin_arm64 && \
          mv lotus lotus-miner lotus-worker /tmp/workspace/darwin_arm64/
      - persist_to_workspace:
          root: /tmp/workspace
          paths:
            - darwin_arm64
      - run:
          command: make clean
          when: always
      - run:
          name: cleanup homebrew
          command: HOMEBREW_NO_AUTO_UPDATE=1 brew uninstall pkg-config coreutils jq hwloc
          when: always

  release:
    executor: golang
    parameters:
      dry-run:
        default: false
        description: should this release actually publish it's artifacts?
        type: boolean
    steps:
      - checkout
      - run: |
          echo 'deb [trusted=yes] https://repo.goreleaser.com/apt/ /' | sudo tee /etc/apt/sources.list.d/goreleaser.list
          sudo apt update
          sudo apt install goreleaser-pro
      - install_ipfs
      - attach_workspace:
          at: /tmp/workspace
      - when:
          condition: << parameters.dry-run >>
          steps:
            - run: goreleaser release --rm-dist --snapshot --debug
            - run: ./scripts/generate-checksums.sh
      - when:
          condition:
            not: << parameters.dry-run >>
          steps:
            - run: goreleaser release --rm-dist --debug
            - run: ./scripts/generate-checksums.sh
            - run: ./scripts/publish-checksums.sh

  gofmt:
    executor: golang
    working_directory: ~/lotus
    steps:
      - run:
          command: "! go fmt ./... 2>&1 | read"

  gen-check:
    executor: golang
    working_directory: ~/lotus
    steps:
      - install-ubuntu-deps
      - attach_workspace:
          at: ~/
      - run: go install golang.org/x/tools/cmd/goimports
      - run: go install github.com/hannahhoward/cbor-gen-for
      - run: make gen
      - run: git --no-pager diff && git --no-pager diff --quiet
      - run: make docsgen-cli
      - run: git --no-pager diff && git --no-pager diff --quiet

  docs-check:
    executor: golang
    working_directory: ~/lotus
    steps:
      - install-ubuntu-deps
      - attach_workspace:
          at: ~/
      - run: go install golang.org/x/tools/cmd/goimports
      - run: zcat build/openrpc/full.json.gz | jq > ../pre-openrpc-full
      - run: zcat build/openrpc/miner.json.gz | jq > ../pre-openrpc-miner
      - run: zcat build/openrpc/worker.json.gz | jq > ../pre-openrpc-worker
      - run: make docsgen
      - run: zcat build/openrpc/full.json.gz | jq > ../post-openrpc-full
      - run: zcat build/openrpc/miner.json.gz | jq > ../post-openrpc-miner
      - run: zcat build/openrpc/worker.json.gz | jq > ../post-openrpc-worker
      - run: diff ../pre-openrpc-full ../post-openrpc-full && diff ../pre-openrpc-miner ../post-openrpc-miner && diff ../pre-openrpc-worker ../post-openrpc-worker && git --no-pager diff && git --no-pager diff --quiet

  lint-all:
    description: |
      Run golangci-lint.
    working_directory: ~/lotus
    parameters:
      args:
        type: string
        default: ''
        description: |
          Arguments to pass to golangci-lint
    docker:
      - image: cimg/go:[[ .GoVersion]]
    resource_class: medium+
    steps:
      - install-ubuntu-deps
      - attach_workspace:
          at: ~/
      - run:
          name: Lint
          command: |
            golangci-lint run -v --timeout 10m \
              --concurrency 4 << parameters.args >>

  build-docker:
    description: >
      Publish to Dockerhub
    executor: docker/docker
    parameters:
      image:
        type: string
        default: lotus
        description: >
          Passed to the docker build process to determine which image in the
          Dockerfile should be built. Expected values are `lotus`,
          `lotus-all-in-one`
      network:
        type: string
        default: "mainnet"
        description: >
          Passed to the docker build process using GOFLAGS+=-tags=<<network>>.
          Expected values are `debug`, `2k`, `calibnet`, `butterflynet`,
          `interopnet`.
      channel:
        type: string
        default: ""
        description: >
          The release channel to use for this image.
      push:
        type: boolean
        default: false
        description: >
          When true, pushes the image to Dockerhub
    steps:
      - setup_remote_docker
      - checkout
      - git_fetch_all_tags
      - run: git submodule sync
      - run: git submodule update --init

      - docker/check:
          docker-username: DOCKERHUB_USERNAME
          docker-password: DOCKERHUB_PASSWORD
      - when:
          condition:
            equal: [ mainnet, <<parameters.network>> ]
          steps:
            - when:
                condition: <<parameters.push>>
                steps:
                  - docker/build:
                      image: filecoin/<<parameters.image>>
                      extra_build_args: --target <<parameters.image>>
                      tag: <<parameters.channel>>
                  - run:
                      name: Docker push
                      command: |
                        docker push filecoin/<<parameters.image>>:<<parameters.channel>>
                        if [["[[ ! -z $CIRCLE_SHA ]]"]]; then
                          docker image tag filecoin/<<parameters.image>>:<<parameters.channel>> filecoin/<<parameters.image>>:"${CIRCLE_SHA:0:7}"
                          docker push filecoin/<<parameters.image>>:"${CIRCLE_SHA:0:7}"
                        fi
                        if [["[[ ! -z $CIRCLE_TAG ]]"]]; then
                          docker image tag filecoin/<<parameters.image>>:<<parameters.channel>> filecoin/<<parameters.image>>:"${CIRCLE_TAG}"
                          docker push filecoin/<<parameters.image>>:"${CIRCLE_TAG}"
                        fi
            - unless:
                condition: <<parameters.push>>
                steps:
                  - docker/build:
                      image: filecoin/<<parameters.image>>
                      extra_build_args: --target <<parameters.image>>
      - when:
          condition:
            not:
              equal: [ mainnet, <<parameters.network>> ]
          steps:
            - when:
                condition: <<parameters.push>>
                steps:
                  - docker/build:
                      image: filecoin/<<parameters.image>>
                      extra_build_args: --target <<parameters.image>> --build-arg GOFLAGS=-tags=<<parameters.network>>
                      tag: <<parameters.channel>>-<<parameters.network>>
                  - run:
                      name: Docker push
                      command: |
                        docker push filecoin/<<parameters.image>>:<<parameters.channel>>-<<parameters.network>>
                        if [["[[ ! -z $CIRCLE_SHA ]]"]]; then
                          docker image tag filecoin/<<parameters.image>>:<<parameters.channel>>-<<parameters.network>> filecoin/<<parameters.image>>:"${CIRCLE_SHA:0:7}"-<<parameters.network>>
                          docker push filecoin/<<parameters.image>>:"${CIRCLE_SHA:0:7}"-<<parameters.network>>
                        fi
                        if [["[[ ! -z $CIRCLE_TAG ]]"]]; then
                          docker image tag filecoin/<<parameters.image>>:<<parameters.channel>>-<<parameters.network>> filecoin/<<parameters.image>>:"${CIRCLE_TAG}"-<<parameters.network>>
                          docker push filecoin/<<parameters.image>>:"${CIRCLE_TAG}"-<<parameters.network>>
                        fi
            - unless:
                condition: <<parameters.push>>
                steps:
                  - docker/build:
                      image: filecoin/<<parameters.image>>
                      extra_build_args: --target <<parameters.image>> --build-arg GOFLAGS=-tags=<<parameters.network>>

workflows:
  ci:
    jobs:
      - build
      - lint-all:
          requires:
            - build
      - mod-tidy-check:
          requires:
            - build
      - gofmt:
          requires:
            - build
      - gen-check:
          requires:
            - build
      - docs-check:
          requires:
            - build

      [[- range $file := .ItestFiles -]]
      [[ with $name := $file | stripSuffix ]]
      - test:
          name: test-itest-[[ $name ]]
          requires:
            - build
          suite: itest-[[ $name ]]
          target: "./itests/[[ $file ]]"
          [[- if or (eq $name "worker") (eq $name "deals_concurrent") (eq $name "wdpost_worker_config")]]
          resource_class: 2xlarge
          [[- end]]
          [[- if or (eq $name "wdpost") (eq $name "sector_pledge")]]
          get-params: true
          [[end]]
      [[- end ]][[- end]]

      [[- range $suite, $pkgs := .UnitSuites]]
      - test:
          name: test-[[ $suite ]]
          requires:
            - build
          suite: utest-[[ $suite ]]
          target: "[[ $pkgs ]]"
          [[if eq $suite "unit-cli"]]get-params: true[[end]]
<<<<<<< HEAD
=======
          [[if eq $suite "unit-cli"]]executor: golang-2xl[[end]]
          [[- if eq $suite "unit-rest"]]executor: golang-2xl[[end]]
>>>>>>> cff785fa
      [[- end]]
      - test:
          go-test-flags: "-run=TestMulticoreSDR"
          requires:
            - build
          suite: multicore-sdr-check
          target: "./storage/sealer/ffiwrapper"
          proofs-log-test: "1"
      - test-conformance:
          requires:
            - build
          suite: conformance
          target: "./conformance"

  release:
    jobs:
      - build-linux-amd64:
          name: "Build ( linux / amd64 )"
          filters:
            branches:
              only:
                - /^release\/v\d+\.\d+\.\d+(-rc\d+)?$/
                - /^ci\/.*$/
            tags:
              only:
                - /^v\d+\.\d+\.\d+(-rc\d+)?$/
      - build-darwin-amd64:
          name: "Build ( darwin / amd64 )"
          filters:
            branches:
              only:
                - /^release\/v\d+\.\d+\.\d+(-rc\d+)?$/
                - /^ci\/.*$/
            tags:
              only:
                - /^v\d+\.\d+\.\d+(-rc\d+)?$/
      - build-darwin-arm64:
          name: "Build ( darwin / arm64 )"
          filters:
            branches:
              only:
                - /^release\/v\d+\.\d+\.\d+(-rc\d+)?$/
                - /^ci\/.*$/
            tags:
              only:
                - /^v\d+\.\d+\.\d+(-rc\d+)?$/
      - release:
          name: "Release"
          requires:
            - "Build ( darwin / amd64 )"
            - "Build ( linux / amd64 )"
            - "Build ( darwin / arm64 )"
          filters:
            branches:
              ignore:
                - /^.*$/
            tags:
              only:
                - /^v\d+\.\d+\.\d+(-rc\d+)?$/
      - release:
          name: "Release (dry-run)"
          dry-run: true
          requires:
            - "Build ( darwin / amd64 )"
            - "Build ( linux / amd64 )"
            - "Build ( darwin / arm64 )"
          filters:
            branches:
              only:
                - /^release\/v\d+\.\d+\.\d+(-rc\d+)?$/
                - /^ci\/.*$/
      [[- range .Networks]]
      - build-docker:
          name: "Docker push (lotus-all-in-one / stable / [[.]])"
          image: lotus-all-in-one
          channel: stable
          network: [[.]]
          push: true
          filters:
            branches:
              ignore:
                - /.*/
            tags:
              only:
                - /^v\d+\.\d+\.\d+$/
      - build-docker:
          name: "Docker push (lotus-all-in-one / candidate / [[.]])"
          image: lotus-all-in-one
          channel: candidate
          network: [[.]]
          push: true
          filters:
            branches:
              ignore:
                - /.*/
            tags:
              only:
                - /^v\d+\.\d+\.\d+-rc\d+$/
      - build-docker:
          name: "Docker push (lotus-all-in-one / edge / [[.]])"
          image: lotus-all-in-one
          channel: master
          network: [[.]]
          push: true
          filters:
            branches:
              only:
                - master
      - build-docker:
          name: "Docker build (lotus-all-in-one / [[.]])"
          image: lotus-all-in-one
          network: [[.]]
          push: false
          filters:
            branches:
              only:
                - /^release\/v\d+\.\d+\.\d+(-rc\d+)?$/
      [[- end]]
      - build-docker:
          name: "Docker push (lotus / stable / mainnet)"
          image: lotus
          channel: stable
          network: mainnet
          push: true
          filters:
            branches:
              ignore:
                - /.*/
            tags:
              only:
                - /^v\d+\.\d+\.\d+$/
      - build-docker:
          name: "Docker push (lotus / candidate / mainnet)"
          image: lotus
          channel: candidate
          network: mainnet
          push: true
          filters:
            branches:
              ignore:
                - /.*/
            tags:
              only:
                - /^v\d+\.\d+\.\d+-rc\d+$/
      - build-docker:
          name: "Docker push (lotus / master / mainnet)"
          image: lotus
          channel: master
          network: mainnet
          push: true
          filters:
            branches:
              only:
                - master
      - build-docker:
          name: "Docker build (lotus / mainnet)"
          image: lotus
          network: mainnet
          push: false
          filters:
            branches:
              only:
                - /^release\/v\d+\.\d+\.\d+(-rc\d+)?$/

  nightly:
    triggers:
      - schedule:
          cron: "0 0 * * *"
          filters:
            branches:
              only:
                - master
    jobs:
      [[- range .Networks]]
      - build-docker:
          name: "Docker (lotus-all-in-one / nightly / [[.]])"
          image: lotus-all-in-one
          channel: nightly
          network: [[.]]
          push: true
      [[- end]]<|MERGE_RESOLUTION|>--- conflicted
+++ resolved
@@ -567,11 +567,8 @@
           suite: utest-[[ $suite ]]
           target: "[[ $pkgs ]]"
           [[if eq $suite "unit-cli"]]get-params: true[[end]]
-<<<<<<< HEAD
-=======
           [[if eq $suite "unit-cli"]]executor: golang-2xl[[end]]
           [[- if eq $suite "unit-rest"]]executor: golang-2xl[[end]]
->>>>>>> cff785fa
       [[- end]]
       - test:
           go-test-flags: "-run=TestMulticoreSDR"
