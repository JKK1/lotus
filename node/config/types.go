--- conflicted
+++ resolved
@@ -200,8 +200,6 @@
 	// uses all available network (or disk) bandwidth on the machine without causing bottlenecks.
 	MoveStorageMaxTasks int
 
-<<<<<<< HEAD
-=======
 	// BoostAdapters is a list of tuples of miner address and port/ip to listen for market (e.g. boost) requests.
 	// This interface is compatible with the lotus-miner RPC, implementing a subset needed for storage market operations.
 	// Strings should be in the format "actor:port" or "actor:ip:port". Default listen address is 0.0.0.0
@@ -221,7 +219,6 @@
 	// a machine which handles ParkPiece tasks.
 	BoostAdapters []string
 
->>>>>>> dd6fef80
 	// EnableWebGui enables the web GUI on this curio instance. The UI has minimal local overhead, but it should
 	// only need to be run on a single machine in the cluster.
 	EnableWebGui bool
