package config

import (
	"encoding"
	"os"
	"strconv"
	"time"

	"github.com/ipfs/go-cid"

	"github.com/filecoin-project/go-state-types/abi"
	"github.com/filecoin-project/go-state-types/big"
	miner5 "github.com/filecoin-project/specs-actors/v5/actors/builtin/miner"

	"github.com/filecoin-project/lotus/chain/actors/builtin"
	"github.com/filecoin-project/lotus/chain/actors/policy"
	"github.com/filecoin-project/lotus/chain/types"
)

const (
	// RetrievalPricingDefault configures the node to use the default retrieval pricing policy.
	RetrievalPricingDefaultMode = "default"
	// RetrievalPricingExternal configures the node to use the external retrieval pricing script
	// configured by the user.
	RetrievalPricingExternalMode = "external"
)

// MaxTraversalLinks configures the maximum number of links to traverse in a DAG while calculating
// CommP and traversing a DAG with graphsync; invokes a budget on DAG depth and density.
var MaxTraversalLinks uint64 = 32 * (1 << 20)

func init() {
	if envMaxTraversal, err := strconv.ParseUint(os.Getenv("LOTUS_MAX_TRAVERSAL_LINKS"), 10, 64); err == nil {
		MaxTraversalLinks = envMaxTraversal
	}
}

func (b *BatchFeeConfig) FeeForSectors(nSectors int) abi.TokenAmount {
	return big.Add(big.Int(b.Base), big.Mul(big.NewInt(int64(nSectors)), big.Int(b.PerSector)))
}

func defCommon() Common {
	return Common{
		API: API{
			ListenAddress: "/ip4/127.0.0.1/tcp/1234/http",
			Timeout:       Duration(30 * time.Second),
		},
		Logging: Logging{
			SubsystemLevels: map[string]string{
				"example-subsystem": "INFO",
			},
		},
		Backup: Backup{
			DisableMetadataLog: true,
		},
		Libp2p: Libp2p{
			ListenAddresses: []string{
				"/ip4/0.0.0.0/tcp/0",
				"/ip6/::/tcp/0",
				"/ip4/0.0.0.0/udp/0/quic-v1",
				"/ip6/::/udp/0/quic-v1",
				"/ip4/0.0.0.0/udp/0/quic-v1/webtransport",
				"/ip6/::/udp/0/quic-v1/webtransport",
			},
			AnnounceAddresses:   []string{},
			NoAnnounceAddresses: []string{},

			ConnMgrLow:   150,
			ConnMgrHigh:  180,
			ConnMgrGrace: Duration(20 * time.Second),
		},
		Pubsub: Pubsub{
			Bootstrapper: false,
			DirectPeers:  nil,
		},
	}
}

var (
	DefaultDefaultMaxFee         = types.MustParseFIL("0.07")
	DefaultSimultaneousTransfers = uint64(20)
)

// DefaultFullNode returns the default config
func DefaultFullNode() *FullNode {
	return &FullNode{
		Common: defCommon(),
		Fees: FeeConfig{
			DefaultMaxFee: DefaultDefaultMaxFee,
		},
		Client: Client{
			SimultaneousTransfersForStorage:   DefaultSimultaneousTransfers,
			SimultaneousTransfersForRetrieval: DefaultSimultaneousTransfers,
		},
		Chainstore: Chainstore{
			EnableSplitstore: true,
			Splitstore: Splitstore{
				ColdStoreType: "discard",
				HotStoreType:  "badger",
				MarkSetType:   "badger",

				HotStoreFullGCFrequency:      20,
				HotStoreMaxSpaceTarget:       650_000_000_000,
				HotStoreMaxSpaceThreshold:    150_000_000_000,
				HotstoreMaxSpaceSafetyBuffer: 50_000_000_000,
			},
		},
		Cluster: *DefaultUserRaftConfig(),
		Fevm: FevmConfig{
			EnableEthRPC:                 false,
			EthTxHashMappingLifetimeDays: 0,
			Events: Events{
				DisableRealTimeFilterAPI: false,
				DisableHistoricFilterAPI: false,
				FilterTTL:                Duration(time.Hour * 24),
				MaxFilters:               100,
				MaxFilterResults:         10000,
				MaxFilterHeightRange:     2880, // conservative limit of one day
			},
		},
	}
}

func DefaultStorageMiner() *StorageMiner {
	cfg := &StorageMiner{
		Common: defCommon(),

		Sealing: SealingConfig{
			MaxWaitDealsSectors:       2, // 64G with 32G sectors
			MaxSealingSectors:         0,
			MaxSealingSectorsForDeals: 0,
			WaitDealsDelay:            Duration(time.Hour * 6),
			AlwaysKeepUnsealedCopy:    true,
			FinalizeEarly:             false,
			MakeNewSectorForDeals:     true,

			CollateralFromMinerBalance: false,
			AvailableBalanceBuffer:     types.FIL(big.Zero()),
			DisableCollateralFallback:  false,

			BatchPreCommits:    true,
			MaxPreCommitBatch:  miner5.PreCommitSectorBatchMaxSize, // up to 256 sectors
			PreCommitBatchWait: Duration(24 * time.Hour),           // this should be less than 31.5 hours, which is the expiration of a precommit ticket
			// XXX snap deals wait deals slack if first
			PreCommitBatchSlack: Duration(3 * time.Hour), // time buffer for forceful batch submission before sectors/deals in batch would start expiring, higher value will lower the chances for message fail due to expiration

			CommittedCapacitySectorLifetime: Duration(builtin.EpochDurationSeconds * uint64(policy.GetMaxSectorExpirationExtension()) * uint64(time.Second)),

			AggregateCommits: true,
			MinCommitBatch:   miner5.MinAggregatedSectors, // per FIP13, we must have at least four proofs to aggregate, where 4 is the cross over point where aggregation wins out on single provecommit gas costs
			MaxCommitBatch:   miner5.MaxAggregatedSectors, // maximum 819 sectors, this is the maximum aggregation per FIP13
			CommitBatchWait:  Duration(24 * time.Hour),    // this can be up to 30 days
			CommitBatchSlack: Duration(1 * time.Hour),     // time buffer for forceful batch submission before sectors/deals in batch would start expiring, higher value will lower the chances for message fail due to expiration

			BatchPreCommitAboveBaseFee: types.FIL(types.BigMul(types.PicoFil, types.NewInt(320))), // 0.32 nFIL
			AggregateAboveBaseFee:      types.FIL(types.BigMul(types.PicoFil, types.NewInt(320))), // 0.32 nFIL

			TerminateBatchMin:                      1,
			TerminateBatchMax:                      100,
			TerminateBatchWait:                     Duration(5 * time.Minute),
			MaxSectorProveCommitsSubmittedPerEpoch: 20,
		},

		Proving: ProvingConfig{
<<<<<<< HEAD
			ParallelCheckLimit:  128,
			MaxBatchParallelism: 1,

=======
			ParallelCheckLimit:    32,
>>>>>>> 1358d701
			PartitionCheckTimeout: Duration(20 * time.Minute),
			SingleCheckTimeout:    Duration(10 * time.Minute),
		},

		Storage: SealerConfig{
			AllowSectorDownload:      true,
			AllowAddPiece:            true,
			AllowPreCommit1:          true,
			AllowPreCommit2:          true,
			AllowCommit:              true,
			AllowUnseal:              true,
			AllowReplicaUpdate:       true,
			AllowProveReplicaUpdate2: true,
			AllowRegenSectorKey:      true,

			// Default to 10 - tcp should still be able to figure this out, and
			// it's the ratio between 10gbit / 1gbit
			ParallelFetchLimit: 10,

			Assigner: "utilization",

			// By default use the hardware resource filtering strategy.
			ResourceFiltering: ResourceFilteringHardware,
		},

		Dealmaking: DealmakingConfig{
			ConsiderOnlineStorageDeals:     true,
			ConsiderOfflineStorageDeals:    true,
			ConsiderOnlineRetrievalDeals:   true,
			ConsiderOfflineRetrievalDeals:  true,
			ConsiderVerifiedStorageDeals:   true,
			ConsiderUnverifiedStorageDeals: true,
			PieceCidBlocklist:              []cid.Cid{},
			// TODO: It'd be nice to set this based on sector size
			MaxDealStartDelay:               Duration(time.Hour * 24 * 14),
			ExpectedSealDuration:            Duration(time.Hour * 24),
			PublishMsgPeriod:                Duration(time.Hour),
			MaxDealsPerPublishMsg:           8,
			MaxProviderCollateralMultiplier: 2,

			SimultaneousTransfersForStorage:          DefaultSimultaneousTransfers,
			SimultaneousTransfersForStoragePerClient: 0,
			SimultaneousTransfersForRetrieval:        DefaultSimultaneousTransfers,

			StartEpochSealingBuffer: 480, // 480 epochs buffer == 4 hours from adding deal to sector to sector being sealed

			RetrievalPricing: &RetrievalPricing{
				Strategy: RetrievalPricingDefaultMode,
				Default: &RetrievalPricingDefault{
					VerifiedDealsFreeTransfer: true,
				},
				External: &RetrievalPricingExternal{
					Path: "",
				},
			},
		},

		IndexProvider: IndexProviderConfig{
			Enable:               true,
			EntriesCacheCapacity: 1024,
			EntriesChunkSize:     16384,
			// The default empty TopicName means it is inferred from network name, in the following
			// format: "/indexer/ingest/<network-name>"
			TopicName:         "",
			PurgeCacheOnStart: false,
		},

		Subsystems: MinerSubsystemConfig{
			EnableMining:        true,
			EnableSealing:       true,
			EnableSectorStorage: true,
			EnableMarkets:       false,
		},

		Fees: MinerFeeConfig{
			MaxPreCommitGasFee: types.MustParseFIL("0.025"),
			MaxCommitGasFee:    types.MustParseFIL("0.05"),

			MaxPreCommitBatchGasFee: BatchFeeConfig{
				Base:      types.MustParseFIL("0"),
				PerSector: types.MustParseFIL("0.02"),
			},
			MaxCommitBatchGasFee: BatchFeeConfig{
				Base:      types.MustParseFIL("0"),
				PerSector: types.MustParseFIL("0.03"), // enough for 6 agg and 1nFIL base fee
			},

			MaxTerminateGasFee:     types.MustParseFIL("0.5"),
			MaxWindowPoStGasFee:    types.MustParseFIL("5"),
			MaxPublishDealsFee:     types.MustParseFIL("0.05"),
			MaxMarketBalanceAddFee: types.MustParseFIL("0.007"),
		},

		Addresses: MinerAddressConfig{
			PreCommitControl:   []string{},
			CommitControl:      []string{},
			TerminateControl:   []string{},
			DealPublishControl: []string{},
		},

		DAGStore: DAGStoreConfig{
			MaxConcurrentIndex:         5,
			MaxConcurrencyStorageCalls: 100,
			MaxConcurrentUnseals:       5,
			GCInterval:                 Duration(1 * time.Minute),
		},
	}

	cfg.Common.API.ListenAddress = "/ip4/127.0.0.1/tcp/2345/http"
	cfg.Common.API.RemoteListenAddress = "127.0.0.1:2345"
	return cfg
}

var (
	_ encoding.TextMarshaler   = (*Duration)(nil)
	_ encoding.TextUnmarshaler = (*Duration)(nil)
)

// Duration is a wrapper type for time.Duration
// for decoding and encoding from/to TOML
type Duration time.Duration

// UnmarshalText implements interface for TOML decoding
func (dur *Duration) UnmarshalText(text []byte) error {
	d, err := time.ParseDuration(string(text))
	if err != nil {
		return err
	}
	*dur = Duration(d)
	return err
}

func (dur Duration) MarshalText() ([]byte, error) {
	d := time.Duration(dur)
	return []byte(d.String()), nil
}

// ResourceFilteringStrategy is an enum indicating the kinds of resource
// filtering strategies that can be configured for workers.
type ResourceFilteringStrategy string

const (
	// ResourceFilteringHardware specifies that available hardware resources
	// should be evaluated when scheduling a task against the worker.
	ResourceFilteringHardware = ResourceFilteringStrategy("hardware")

	// ResourceFilteringDisabled disables resource filtering against this
	// worker. The scheduler may assign any task to this worker.
	ResourceFilteringDisabled = ResourceFilteringStrategy("disabled")
)

var (
	DefaultDataSubFolder        = "raft"
	DefaultWaitForLeaderTimeout = 15 * time.Second
	DefaultCommitRetries        = 1
	DefaultNetworkTimeout       = 100 * time.Second
	DefaultCommitRetryDelay     = 200 * time.Millisecond
	DefaultBackupsRotate        = 6
)

func DefaultUserRaftConfig() *UserRaftConfig {
	var cfg UserRaftConfig
	cfg.DataFolder = "" // empty so it gets omitted
	cfg.InitPeersetMultiAddr = []string{}
	cfg.WaitForLeaderTimeout = Duration(DefaultWaitForLeaderTimeout)
	cfg.NetworkTimeout = Duration(DefaultNetworkTimeout)
	cfg.CommitRetries = DefaultCommitRetries
	cfg.CommitRetryDelay = Duration(DefaultCommitRetryDelay)
	cfg.BackupsRotate = DefaultBackupsRotate

	return &cfg
}<|MERGE_RESOLUTION|>--- conflicted
+++ resolved
@@ -162,13 +162,9 @@
 		},
 
 		Proving: ProvingConfig{
-<<<<<<< HEAD
-			ParallelCheckLimit:  128,
+			ParallelCheckLimit:  32,
 			MaxBatchParallelism: 1,
 
-=======
-			ParallelCheckLimit:    32,
->>>>>>> 1358d701
 			PartitionCheckTimeout: Duration(20 * time.Minute),
 			SingleCheckTimeout:    Duration(10 * time.Minute),
 		},
