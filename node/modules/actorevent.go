package modules

import (
	"context"
	"path/filepath"
	"time"

	"go.uber.org/fx"

	"github.com/filecoin-project/go-address"
	"github.com/filecoin-project/go-state-types/abi"

	"github.com/filecoin-project/lotus/build"
	"github.com/filecoin-project/lotus/chain/events"
	"github.com/filecoin-project/lotus/chain/events/filter"
	"github.com/filecoin-project/lotus/chain/messagepool"
	"github.com/filecoin-project/lotus/chain/stmgr"
	"github.com/filecoin-project/lotus/chain/store"
	"github.com/filecoin-project/lotus/chain/types"
	"github.com/filecoin-project/lotus/node/config"
	"github.com/filecoin-project/lotus/node/impl/full"
	"github.com/filecoin-project/lotus/node/modules/helpers"
	"github.com/filecoin-project/lotus/node/repo"
)

type EventHelperAPI struct {
	fx.In

	full.ChainAPI
	full.StateAPI
}

var _ events.EventHelperAPI = &EventHelperAPI{}

<<<<<<< HEAD
func EthEventHandler(cfg config.EventsConfig, enableEthRPC bool) func(helpers.MetricsCtx, repo.LockedRepo, fx.Lifecycle, *filter.EventFilterManager, *store.ChainStore, *stmgr.StateManager, EventHelperAPI, *messagepool.MessagePool, full.StateAPI, full.ChainAPI) (*full.EthEventHandler, error) {
=======
func EthEventHandler(cfg config.FevmConfig) func(helpers.MetricsCtx, repo.LockedRepo, fx.Lifecycle, *filter.EventFilterManager, *store.ChainStore, *stmgr.StateManager, EventHelperAPI, *messagepool.MessagePool, full.StateAPI, full.ChainAPI) (*full.EthEventHandler, error) {
>>>>>>> 566584d4
	return func(mctx helpers.MetricsCtx, r repo.LockedRepo, lc fx.Lifecycle, fm *filter.EventFilterManager, cs *store.ChainStore, sm *stmgr.StateManager, evapi EventHelperAPI, mp *messagepool.MessagePool, stateapi full.StateAPI, chainapi full.ChainAPI) (*full.EthEventHandler, error) {
		ctx := helpers.LifecycleCtx(mctx, lc)

		ee := &full.EthEventHandler{
			Chain:                cs,
			MaxFilterHeightRange: abi.ChainEpoch(cfg.MaxFilterHeightRange),
			SubscribtionCtx:      ctx,
		}

		if !enableEthRPC || cfg.DisableRealTimeFilterAPI {
			// all event functionality is disabled
			// the historic filter API relies on the real time one
			return ee, nil
		}

		ee.SubManager = &full.EthSubscriptionManager{
			Chain:    cs,
			StateAPI: stateapi,
			ChainAPI: chainapi,
		}
		ee.FilterStore = filter.NewMemFilterStore(cfg.MaxFilters)

		// Start garbage collection for filters
		lc.Append(fx.Hook{
			OnStart: func(context.Context) error {
				go ee.GC(ctx, time.Duration(cfg.FilterTTL))
				return nil
			},
		})

		ee.TipSetFilterManager = &filter.TipSetFilterManager{
<<<<<<< HEAD
			MaxFilterResults: cfg.MaxFilterResults,
		}
		ee.MemPoolFilterManager = &filter.MemPoolFilterManager{
			MaxFilterResults: cfg.MaxFilterResults,
=======
			MaxFilterResults: cfg.Events.MaxFilterResults,
		}
		ee.MemPoolFilterManager = &filter.MemPoolFilterManager{
			MaxFilterResults: cfg.Events.MaxFilterResults,
>>>>>>> 566584d4
		}
		ee.EventFilterManager = fm

		lc.Append(fx.Hook{
			OnStart: func(context.Context) error {
				ev, err := events.NewEvents(ctx, &evapi)
				if err != nil {
					return err
				}
				// ignore returned tipsets
				_ = ev.Observe(ee.TipSetFilterManager)

				ch, err := mp.Updates(ctx)
				if err != nil {
					return err
				}
				go ee.MemPoolFilterManager.WaitForMpoolUpdates(ctx, ch)

				return nil
			},
		})

		return ee, nil
	}
}

<<<<<<< HEAD
func EventFilterManager(cfg config.EventsConfig) func(helpers.MetricsCtx, repo.LockedRepo, fx.Lifecycle, *store.ChainStore, *stmgr.StateManager, EventHelperAPI, full.ChainAPI) (*filter.EventFilterManager, error) {
=======
func EventFilterManager(cfg config.FevmConfig) func(helpers.MetricsCtx, repo.LockedRepo, fx.Lifecycle, *store.ChainStore, *stmgr.StateManager, EventHelperAPI, full.ChainAPI) (*filter.EventFilterManager, error) {
>>>>>>> 566584d4
	return func(mctx helpers.MetricsCtx, r repo.LockedRepo, lc fx.Lifecycle, cs *store.ChainStore, sm *stmgr.StateManager, evapi EventHelperAPI, chainapi full.ChainAPI) (*filter.EventFilterManager, error) {
		ctx := helpers.LifecycleCtx(mctx, lc)

		// Enable indexing of actor events
		var eventIndex *filter.EventIndex
		if !cfg.DisableHistoricFilterAPI {
			var dbPath string
			if cfg.DatabasePath == "" {
				sqlitePath, err := r.SqlitePath()
				if err != nil {
					return nil, err
				}
				dbPath = filepath.Join(sqlitePath, "events.db")
			} else {
				dbPath = cfg.DatabasePath
			}

			var err error
			eventIndex, err = filter.NewEventIndex(ctx, dbPath, chainapi.Chain)
			if err != nil {
				return nil, err
			}

			lc.Append(fx.Hook{
				OnStop: func(context.Context) error {
					return eventIndex.Close()
				},
			})
		}

		fm := &filter.EventFilterManager{
			ChainStore: cs,
			EventIndex: eventIndex, // will be nil unless EnableHistoricFilterAPI is true
			// TODO:
			// We don't need this address resolution anymore once https://github.com/filecoin-project/lotus/issues/11594 lands
			AddressResolver: func(ctx context.Context, emitter abi.ActorID, ts *types.TipSet) (address.Address, bool) {
				idAddr, err := address.NewIDAddress(uint64(emitter))
				if err != nil {
					return address.Undef, false
				}

				actor, err := sm.LoadActor(ctx, idAddr, ts)
				if err != nil || actor.Address == nil {
					return idAddr, true
				}

				return *actor.Address, true
			},

<<<<<<< HEAD
			MaxFilterResults: cfg.MaxFilterResults,
=======
			MaxFilterResults: cfg.Events.MaxFilterResults,
>>>>>>> 566584d4
		}

		lc.Append(fx.Hook{
			OnStart: func(context.Context) error {
				ev, err := events.NewEvents(ctx, &evapi)
				if err != nil {
					return err
				}
				_ = ev.Observe(fm)
				return nil
			},
		})

		return fm, nil
	}
}

<<<<<<< HEAD
func ActorEventHandler(cfg config.EventsConfig) func(helpers.MetricsCtx, repo.LockedRepo, fx.Lifecycle, *filter.EventFilterManager, *store.ChainStore, *stmgr.StateManager, EventHelperAPI, *messagepool.MessagePool, full.StateAPI, full.ChainAPI) (*full.ActorEventHandler, error) {
	return func(mctx helpers.MetricsCtx, r repo.LockedRepo, lc fx.Lifecycle, fm *filter.EventFilterManager, cs *store.ChainStore, sm *stmgr.StateManager, evapi EventHelperAPI, mp *messagepool.MessagePool, stateapi full.StateAPI, chainapi full.ChainAPI) (*full.ActorEventHandler, error) {
		if !cfg.EnableActorEventsAPI || cfg.DisableRealTimeFilterAPI {
			return full.NewActorEventHandler(
				cs,
				nil, // no EventFilterManager disables API calls
				time.Duration(build.BlockDelaySecs)*time.Second,
				abi.ChainEpoch(cfg.MaxFilterHeightRange),
			), nil
=======
func ActorEventHandler(enable bool, fevmCfg config.FevmConfig) func(helpers.MetricsCtx, repo.LockedRepo, fx.Lifecycle, *filter.EventFilterManager, *store.ChainStore, *stmgr.StateManager, EventHelperAPI, *messagepool.MessagePool, full.StateAPI, full.ChainAPI) (*full.ActorEventHandler, error) {
	return func(mctx helpers.MetricsCtx, r repo.LockedRepo, lc fx.Lifecycle, fm *filter.EventFilterManager, cs *store.ChainStore, sm *stmgr.StateManager, evapi EventHelperAPI, mp *messagepool.MessagePool, stateapi full.StateAPI, chainapi full.ChainAPI) (*full.ActorEventHandler, error) {

		if !enable || fevmCfg.Events.DisableRealTimeFilterAPI {
			fm = nil
>>>>>>> 566584d4
		}

		return full.NewActorEventHandler(
			cs,
			fm,
			time.Duration(build.BlockDelaySecs)*time.Second,
<<<<<<< HEAD
			abi.ChainEpoch(cfg.MaxFilterHeightRange),
=======
			abi.ChainEpoch(fevmCfg.Events.MaxFilterHeightRange),
>>>>>>> 566584d4
		), nil
	}
}<|MERGE_RESOLUTION|>--- conflicted
+++ resolved
@@ -32,11 +32,7 @@
 
 var _ events.EventHelperAPI = &EventHelperAPI{}
 
-<<<<<<< HEAD
 func EthEventHandler(cfg config.EventsConfig, enableEthRPC bool) func(helpers.MetricsCtx, repo.LockedRepo, fx.Lifecycle, *filter.EventFilterManager, *store.ChainStore, *stmgr.StateManager, EventHelperAPI, *messagepool.MessagePool, full.StateAPI, full.ChainAPI) (*full.EthEventHandler, error) {
-=======
-func EthEventHandler(cfg config.FevmConfig) func(helpers.MetricsCtx, repo.LockedRepo, fx.Lifecycle, *filter.EventFilterManager, *store.ChainStore, *stmgr.StateManager, EventHelperAPI, *messagepool.MessagePool, full.StateAPI, full.ChainAPI) (*full.EthEventHandler, error) {
->>>>>>> 566584d4
 	return func(mctx helpers.MetricsCtx, r repo.LockedRepo, lc fx.Lifecycle, fm *filter.EventFilterManager, cs *store.ChainStore, sm *stmgr.StateManager, evapi EventHelperAPI, mp *messagepool.MessagePool, stateapi full.StateAPI, chainapi full.ChainAPI) (*full.EthEventHandler, error) {
 		ctx := helpers.LifecycleCtx(mctx, lc)
 
@@ -68,17 +64,10 @@
 		})
 
 		ee.TipSetFilterManager = &filter.TipSetFilterManager{
-<<<<<<< HEAD
 			MaxFilterResults: cfg.MaxFilterResults,
 		}
 		ee.MemPoolFilterManager = &filter.MemPoolFilterManager{
 			MaxFilterResults: cfg.MaxFilterResults,
-=======
-			MaxFilterResults: cfg.Events.MaxFilterResults,
-		}
-		ee.MemPoolFilterManager = &filter.MemPoolFilterManager{
-			MaxFilterResults: cfg.Events.MaxFilterResults,
->>>>>>> 566584d4
 		}
 		ee.EventFilterManager = fm
 
@@ -105,26 +94,22 @@
 	}
 }
 
-<<<<<<< HEAD
-func EventFilterManager(cfg config.EventsConfig) func(helpers.MetricsCtx, repo.LockedRepo, fx.Lifecycle, *store.ChainStore, *stmgr.StateManager, EventHelperAPI, full.ChainAPI) (*filter.EventFilterManager, error) {
-=======
 func EventFilterManager(cfg config.FevmConfig) func(helpers.MetricsCtx, repo.LockedRepo, fx.Lifecycle, *store.ChainStore, *stmgr.StateManager, EventHelperAPI, full.ChainAPI) (*filter.EventFilterManager, error) {
->>>>>>> 566584d4
 	return func(mctx helpers.MetricsCtx, r repo.LockedRepo, lc fx.Lifecycle, cs *store.ChainStore, sm *stmgr.StateManager, evapi EventHelperAPI, chainapi full.ChainAPI) (*filter.EventFilterManager, error) {
 		ctx := helpers.LifecycleCtx(mctx, lc)
 
 		// Enable indexing of actor events
 		var eventIndex *filter.EventIndex
-		if !cfg.DisableHistoricFilterAPI {
+		if !cfg.Events.DisableHistoricFilterAPI {
 			var dbPath string
-			if cfg.DatabasePath == "" {
+			if cfg.Events.DatabasePath == "" {
 				sqlitePath, err := r.SqlitePath()
 				if err != nil {
 					return nil, err
 				}
 				dbPath = filepath.Join(sqlitePath, "events.db")
 			} else {
-				dbPath = cfg.DatabasePath
+				dbPath = cfg.Events.DatabasePath
 			}
 
 			var err error
@@ -159,11 +144,99 @@
 				return *actor.Address, true
 			},
 
-<<<<<<< HEAD
+			MaxFilterResults: cfg.Events.MaxFilterResults,
+		}
+
+		lc.Append(fx.Hook{
+			OnStart: func(context.Context) error {
+				ev, err := events.NewEvents(ctx, &evapi)
+				if err != nil {
+					return err
+				}
+				// ignore returned tipsets
+				_ = ev.Observe(ee.TipSetFilterManager)
+
+				ch, err := mp.Updates(ctx)
+				if err != nil {
+					return err
+				}
+				go ee.MemPoolFilterManager.WaitForMpoolUpdates(ctx, ch)
+
+				return nil
+			},
+		})
+
+		return fm, nil
+	}
+}
+
+func ActorEventHandler(enable bool, fevmCfg config.FevmConfig) func(helpers.MetricsCtx, repo.LockedRepo, fx.Lifecycle, *filter.EventFilterManager, *store.ChainStore, *stmgr.StateManager, EventHelperAPI, *messagepool.MessagePool, full.StateAPI, full.ChainAPI) (*full.ActorEventHandler, error) {
+	return func(mctx helpers.MetricsCtx, r repo.LockedRepo, lc fx.Lifecycle, fm *filter.EventFilterManager, cs *store.ChainStore, sm *stmgr.StateManager, evapi EventHelperAPI, mp *messagepool.MessagePool, stateapi full.StateAPI, chainapi full.ChainAPI) (*full.ActorEventHandler, error) {
+
+		if !enable || fevmCfg.Events.DisableRealTimeFilterAPI {
+			fm = nil
+		}
+
+		return full.NewActorEventHandler(
+			cs,
+			fm,
+			time.Duration(build.BlockDelaySecs)*time.Second,
+			abi.ChainEpoch(fevmCfg.Events.MaxFilterHeightRange),
+		), nil
+	}
+}
+
+func EventFilterManager(cfg config.EventsConfig) func(helpers.MetricsCtx, repo.LockedRepo, fx.Lifecycle, *store.ChainStore, *stmgr.StateManager, EventHelperAPI, full.ChainAPI) (*filter.EventFilterManager, error) {
+	return func(mctx helpers.MetricsCtx, r repo.LockedRepo, lc fx.Lifecycle, cs *store.ChainStore, sm *stmgr.StateManager, evapi EventHelperAPI, chainapi full.ChainAPI) (*filter.EventFilterManager, error) {
+		ctx := helpers.LifecycleCtx(mctx, lc)
+
+		// Enable indexing of actor events
+		var eventIndex *filter.EventIndex
+		if !cfg.DisableHistoricFilterAPI {
+			var dbPath string
+			if cfg.DatabasePath == "" {
+				sqlitePath, err := r.SqlitePath()
+				if err != nil {
+					return nil, err
+				}
+				dbPath = filepath.Join(sqlitePath, "events.db")
+			} else {
+				dbPath = cfg.DatabasePath
+			}
+
+			var err error
+			eventIndex, err = filter.NewEventIndex(ctx, dbPath, chainapi.Chain)
+			if err != nil {
+				return nil, err
+			}
+
+			lc.Append(fx.Hook{
+				OnStop: func(context.Context) error {
+					return eventIndex.Close()
+				},
+			})
+		}
+
+		fm := &filter.EventFilterManager{
+			ChainStore: cs,
+			EventIndex: eventIndex, // will be nil unless EnableHistoricFilterAPI is true
+			// TODO:
+			// We don't need this address resolution anymore once https://github.com/filecoin-project/lotus/issues/11594 lands
+			AddressResolver: func(ctx context.Context, emitter abi.ActorID, ts *types.TipSet) (address.Address, bool) {
+				idAddr, err := address.NewIDAddress(uint64(emitter))
+				if err != nil {
+					return address.Undef, false
+				}
+
+				actor, err := sm.LoadActor(ctx, idAddr, ts)
+				if err != nil || actor.Address == nil {
+					return idAddr, true
+				}
+
+				return *actor.Address, true
+			},
+
 			MaxFilterResults: cfg.MaxFilterResults,
-=======
-			MaxFilterResults: cfg.Events.MaxFilterResults,
->>>>>>> 566584d4
 		}
 
 		lc.Append(fx.Hook{
@@ -181,7 +254,6 @@
 	}
 }
 
-<<<<<<< HEAD
 func ActorEventHandler(cfg config.EventsConfig) func(helpers.MetricsCtx, repo.LockedRepo, fx.Lifecycle, *filter.EventFilterManager, *store.ChainStore, *stmgr.StateManager, EventHelperAPI, *messagepool.MessagePool, full.StateAPI, full.ChainAPI) (*full.ActorEventHandler, error) {
 	return func(mctx helpers.MetricsCtx, r repo.LockedRepo, lc fx.Lifecycle, fm *filter.EventFilterManager, cs *store.ChainStore, sm *stmgr.StateManager, evapi EventHelperAPI, mp *messagepool.MessagePool, stateapi full.StateAPI, chainapi full.ChainAPI) (*full.ActorEventHandler, error) {
 		if !cfg.EnableActorEventsAPI || cfg.DisableRealTimeFilterAPI {
@@ -191,24 +263,13 @@
 				time.Duration(build.BlockDelaySecs)*time.Second,
 				abi.ChainEpoch(cfg.MaxFilterHeightRange),
 			), nil
-=======
-func ActorEventHandler(enable bool, fevmCfg config.FevmConfig) func(helpers.MetricsCtx, repo.LockedRepo, fx.Lifecycle, *filter.EventFilterManager, *store.ChainStore, *stmgr.StateManager, EventHelperAPI, *messagepool.MessagePool, full.StateAPI, full.ChainAPI) (*full.ActorEventHandler, error) {
-	return func(mctx helpers.MetricsCtx, r repo.LockedRepo, lc fx.Lifecycle, fm *filter.EventFilterManager, cs *store.ChainStore, sm *stmgr.StateManager, evapi EventHelperAPI, mp *messagepool.MessagePool, stateapi full.StateAPI, chainapi full.ChainAPI) (*full.ActorEventHandler, error) {
-
-		if !enable || fevmCfg.Events.DisableRealTimeFilterAPI {
-			fm = nil
->>>>>>> 566584d4
 		}
 
 		return full.NewActorEventHandler(
 			cs,
 			fm,
 			time.Duration(build.BlockDelaySecs)*time.Second,
-<<<<<<< HEAD
 			abi.ChainEpoch(cfg.MaxFilterHeightRange),
-=======
-			abi.ChainEpoch(fevmCfg.Events.MaxFilterHeightRange),
->>>>>>> 566584d4
 		), nil
 	}
 }