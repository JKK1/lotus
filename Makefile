SHELL=/usr/bin/env bash

all: build
.PHONY: all

unexport GOFLAGS

GOCC?=go

GOVERSION:=$(shell $(GOCC) version | tr ' ' '\n' | grep go1 | sed 's/^go//' | awk -F. '{printf "%d%03d%03d", $$1, $$2, $$3}')
GOVERSIONMIN:=$(shell cat GO_VERSION_MIN | awk -F. '{printf "%d%03d%03d", $$1, $$2, $$3}')

ifeq ($(shell expr $(GOVERSION) \< $(GOVERSIONMIN)), 1)
$(warning Your Golang version is go$(shell expr $(GOVERSION) / 1000000).$(shell expr $(GOVERSION) % 1000000 / 1000).$(shell expr $(GOVERSION) % 1000))
$(error Update Golang to version to at least $(shell cat GO_VERSION_MIN))
endif

# git modules that need to be loaded
MODULES:=

CLEAN:=
BINS:=

ldflags=-X=github.com/filecoin-project/lotus/build.CurrentCommit=+git.$(subst -,.,$(shell git describe --always --match=NeVeRmAtCh --dirty 2>/dev/null || git rev-parse --short HEAD 2>/dev/null))
ifneq ($(strip $(LDFLAGS)),)
	ldflags+=-extldflags=$(LDFLAGS)
endif

GOFLAGS+=-ldflags="$(ldflags)"


## FFI

FFI_PATH:=extern/filecoin-ffi/
FFI_DEPS:=.install-filcrypto
FFI_DEPS:=$(addprefix $(FFI_PATH),$(FFI_DEPS))

$(FFI_DEPS): build/.filecoin-install ;

build/.filecoin-install: $(FFI_PATH)
	$(MAKE) -C $(FFI_PATH) $(FFI_DEPS:$(FFI_PATH)%=%)
	@touch $@

MODULES+=$(FFI_PATH)
BUILD_DEPS+=build/.filecoin-install
CLEAN+=build/.filecoin-install

ffi-version-check:
	@[[ "$$(awk '/const Version/{print $$5}' extern/filecoin-ffi/version.go)" -eq 3 ]] || (echo "FFI version mismatch, update submodules"; exit 1)
BUILD_DEPS+=ffi-version-check

.PHONY: ffi-version-check

$(MODULES): build/.update-modules ;
# dummy file that marks the last time modules were updated
build/.update-modules:
	git submodule update --init --recursive
	touch $@

# end git modules

## MAIN BINARIES

CLEAN+=build/.update-modules

deps: $(BUILD_DEPS)
.PHONY: deps

build-devnets: build lotus-seed lotus-shed curio
.PHONY: build-devnets

debug: GOFLAGS+=-tags=debug
debug: build-devnets

2k: GOFLAGS+=-tags=2k
2k: build-devnets

calibnet: GOFLAGS+=-tags=calibnet
calibnet: build-devnets

butterflynet: GOFLAGS+=-tags=butterflynet
butterflynet: build-devnets

interopnet: GOFLAGS+=-tags=interopnet
interopnet: build-devnets

lotus: $(BUILD_DEPS)
	rm -f lotus
	$(GOCC) build $(GOFLAGS) -o lotus ./cmd/lotus

.PHONY: lotus
BINS+=lotus

lotus-miner: $(BUILD_DEPS)
	rm -f lotus-miner
	$(GOCC) build $(GOFLAGS) -o lotus-miner ./cmd/lotus-miner
.PHONY: lotus-miner
BINS+=lotus-miner

curio: $(BUILD_DEPS)
	rm -f curio
	$(GOCC) build $(GOFLAGS) -o curio ./cmd/curio
.PHONY: curio
BINS+=curio

cu2k: GOFLAGS+=-tags=2k
cu2k: curio

lotus-worker: $(BUILD_DEPS)
	rm -f lotus-worker
	$(GOCC) build $(GOFLAGS) -o lotus-worker ./cmd/lotus-worker
.PHONY: lotus-worker
BINS+=lotus-worker

lotus-shed: $(BUILD_DEPS)
	rm -f lotus-shed
	$(GOCC) build $(GOFLAGS) -o lotus-shed ./cmd/lotus-shed
.PHONY: lotus-shed
BINS+=lotus-shed

lotus-gateway: $(BUILD_DEPS)
	rm -f lotus-gateway
	$(GOCC) build $(GOFLAGS) -o lotus-gateway ./cmd/lotus-gateway
.PHONY: lotus-gateway
BINS+=lotus-gateway

<<<<<<< HEAD
build: lotus lotus-miner lotus-worker lotus-provider
=======
build: lotus lotus-miner lotus-worker curio
>>>>>>> 566584d4
	@[[ $$(type -P "lotus") ]] && echo "Caution: you have \
an existing lotus binary in your PATH. This may cause problems if you don't run 'sudo make install'" || true

.PHONY: build

install: install-daemon install-miner install-worker install-curio

install-daemon:
	install -C ./lotus /usr/local/bin/lotus

install-miner:
	install -C ./lotus-miner /usr/local/bin/lotus-miner

install-curio:
	install -C ./curio /usr/local/bin/curio

install-worker:
	install -C ./lotus-worker /usr/local/bin/lotus-worker

install-app:
	install -C ./$(APP) /usr/local/bin/$(APP)

uninstall: uninstall-daemon uninstall-miner uninstall-worker
.PHONY: uninstall

uninstall-daemon:
	rm -f /usr/local/bin/lotus

uninstall-miner:
	rm -f /usr/local/bin/lotus-miner

uninstall-curio:
	rm -f /usr/local/bin/curio

uninstall-worker:
	rm -f /usr/local/bin/lotus-worker

# TOOLS

lotus-seed: $(BUILD_DEPS)
	rm -f lotus-seed
	$(GOCC) build $(GOFLAGS) -o lotus-seed ./cmd/lotus-seed

.PHONY: lotus-seed
BINS+=lotus-seed

benchmarks:
	$(GOCC) run github.com/whyrusleeping/bencher ./... > bench.json
	@echo Submitting results
	@curl -X POST 'http://benchmark.kittyhawk.wtf/benchmark' -d '@bench.json' -u "${benchmark_http_cred}"
.PHONY: benchmarks

lotus-fountain:
	rm -f lotus-fountain
	$(GOCC) build $(GOFLAGS) -o lotus-fountain ./cmd/lotus-fountain
	$(GOCC) run github.com/GeertJohan/go.rice/rice append --exec lotus-fountain -i ./cmd/lotus-fountain -i ./build
.PHONY: lotus-fountain
BINS+=lotus-fountain

lotus-bench:
	rm -f lotus-bench
	$(GOCC) build $(GOFLAGS) -o lotus-bench ./cmd/lotus-bench
.PHONY: lotus-bench
BINS+=lotus-bench

lotus-stats:
	rm -f lotus-stats
	$(GOCC) build $(GOFLAGS) -o lotus-stats ./cmd/lotus-stats
.PHONY: lotus-stats
BINS+=lotus-stats

lotus-pcr:
	rm -f lotus-pcr
	$(GOCC) build $(GOFLAGS) -o lotus-pcr ./cmd/lotus-pcr
.PHONY: lotus-pcr
BINS+=lotus-pcr

lotus-health:
	rm -f lotus-health
	$(GOCC) build -o lotus-health ./cmd/lotus-health
.PHONY: lotus-health
BINS+=lotus-health

lotus-wallet: $(BUILD_DEPS)
	rm -f lotus-wallet
	$(GOCC) build $(GOFLAGS) -o lotus-wallet ./cmd/lotus-wallet
.PHONY: lotus-wallet
BINS+=lotus-wallet

lotus-keygen:
	rm -f lotus-keygen
	$(GOCC) build -o lotus-keygen ./cmd/lotus-keygen
.PHONY: lotus-keygen
BINS+=lotus-keygen

testground:
	$(GOCC) build -tags testground -o /dev/null ./cmd/lotus
.PHONY: testground
BINS+=testground


tvx:
	rm -f tvx
	$(GOCC) build -o tvx ./cmd/tvx
.PHONY: tvx
BINS+=tvx

lotus-sim: $(BUILD_DEPS)
	rm -f lotus-sim
	$(GOCC) build $(GOFLAGS) -o lotus-sim ./cmd/lotus-sim
.PHONY: lotus-sim
BINS+=lotus-sim

# SYSTEMD

install-daemon-service: install-daemon
	mkdir -p /etc/systemd/system
	mkdir -p /var/log/lotus
	install -C -m 0644 ./scripts/lotus-daemon.service /etc/systemd/system/lotus-daemon.service
	systemctl daemon-reload
	@echo
	@echo "lotus-daemon service installed."
	@echo "To start the service, run: 'sudo systemctl start lotus-daemon'"
	@echo "To enable the service on startup, run: 'sudo systemctl enable lotus-daemon'"

install-miner-service: install-miner install-daemon-service
	mkdir -p /etc/systemd/system
	mkdir -p /var/log/lotus
	install -C -m 0644 ./scripts/lotus-miner.service /etc/systemd/system/lotus-miner.service
	systemctl daemon-reload
	@echo
	@echo "lotus-miner service installed."
	@echo "To start the service, run: 'sudo systemctl start lotus-miner'"
	@echo "To enable the service on startup, run: 'sudo systemctl enable lotus-miner'"

install-curio-service: install-curio install-daemon-service
	mkdir -p /etc/systemd/system
	mkdir -p /var/log/lotus
	install -C -m 0644 ./scripts/curio.service /etc/systemd/system/curio.service
	systemctl daemon-reload
	@echo
	@echo "Curio service installed. Don't forget to run 'sudo systemctl start curio' to start it and 'sudo systemctl enable curio' for it to be enabled on startup."

install-main-services: install-miner-service

install-all-services: install-main-services

install-services: install-main-services

clean-daemon-service: clean-miner-service
	-systemctl stop lotus-daemon
	-systemctl disable lotus-daemon
	rm -f /etc/systemd/system/lotus-daemon.service
	systemctl daemon-reload

clean-miner-service:
	-systemctl stop lotus-miner
	-systemctl disable lotus-miner
	rm -f /etc/systemd/system/lotus-miner.service
	systemctl daemon-reload

clean-curio-service:
	-systemctl stop curio
	-systemctl disable curio
	rm -f /etc/systemd/system/curio.service
	systemctl daemon-reload

clean-main-services: clean-daemon-service

clean-all-services: clean-main-services

clean-services: clean-all-services

# MISC

buildall: $(BINS)

install-completions:
	mkdir -p /usr/share/bash-completion/completions /usr/local/share/zsh/site-functions/
	install -C ./scripts/bash-completion/lotus /usr/share/bash-completion/completions/lotus
	install -C ./scripts/zsh-completion/lotus /usr/local/share/zsh/site-functions/_lotus

unittests:
	@$(GOCC) test $(shell go list ./... | grep -v /lotus/itests)
.PHONY: unittests

clean:
	rm -rf $(CLEAN) $(BINS)
	-$(MAKE) -C $(FFI_PATH) clean
.PHONY: clean

dist-clean:
	git clean -xdff
	git submodule deinit --all -f
.PHONY: dist-clean

type-gen: api-gen
	$(GOCC) run ./gen/main.go
	$(GOCC) generate -x ./...
	goimports -w api/

actors-code-gen:
	$(GOCC) run ./gen/inline-gen . gen/inlinegen-data.json
	$(GOCC) run ./chain/actors/agen
	$(GOCC) fmt ./...

actors-gen: actors-code-gen 
	$(GOCC) run ./scripts/fiximports
.PHONY: actors-gen

bundle-gen:
	$(GOCC) run ./gen/bundle $(VERSION) $(RELEASE) $(RELEASE_OVERRIDES)
	$(GOCC) fmt ./build/...
.PHONY: bundle-gen


api-gen:
	$(GOCC) run ./gen/api
	goimports -w api
	goimports -w api
.PHONY: api-gen

cfgdoc-gen:
	$(GOCC) run ./node/config/cfgdocgen > ./node/config/doc_gen.go

appimage: lotus
	rm -rf appimage-builder-cache || true
	rm AppDir/io.filecoin.lotus.desktop || true
	rm AppDir/icon.svg || true
	rm Appdir/AppRun || true
	mkdir -p AppDir/usr/bin
	cp ./lotus AppDir/usr/bin/
	appimage-builder

docsgen: docsgen-md docsgen-openrpc fiximports

docsgen-md-bin: api-gen actors-gen
	$(GOCC) build $(GOFLAGS) -o docgen-md ./api/docgen/cmd
docsgen-openrpc-bin: api-gen actors-gen
	$(GOCC) build $(GOFLAGS) -o docgen-openrpc ./api/docgen-openrpc/cmd

docsgen-md: docsgen-md-full docsgen-md-storage docsgen-md-worker docsgen-md-curio

docsgen-md-full: docsgen-md-bin
	./docgen-md "api/api_full.go" "FullNode" "api" "./api" > documentation/en/api-v1-unstable-methods.md
	./docgen-md "api/v0api/full.go" "FullNode" "v0api" "./api/v0api" > documentation/en/api-v0-methods.md
docsgen-md-storage: docsgen-md-bin
	./docgen-md "api/api_storage.go" "StorageMiner" "api" "./api" > documentation/en/api-v0-methods-miner.md
docsgen-md-worker: docsgen-md-bin
	./docgen-md "api/api_worker.go" "Worker" "api" "./api" > documentation/en/api-v0-methods-worker.md
docsgen-md-curio: docsgen-md-bin
	./docgen-md "api/api_curio.go" "Curio" "api" "./api" > documentation/en/api-v0-methods-curio.md

docsgen-openrpc: docsgen-openrpc-full docsgen-openrpc-storage docsgen-openrpc-worker docsgen-openrpc-gateway

docsgen-openrpc-full: docsgen-openrpc-bin
	./docgen-openrpc "api/api_full.go" "FullNode" "api" "./api" > build/openrpc/full.json
docsgen-openrpc-storage: docsgen-openrpc-bin
	./docgen-openrpc "api/api_storage.go" "StorageMiner" "api" "./api" > build/openrpc/miner.json
docsgen-openrpc-worker: docsgen-openrpc-bin
	./docgen-openrpc "api/api_worker.go" "Worker" "api" "./api" > build/openrpc/worker.json
docsgen-openrpc-gateway: docsgen-openrpc-bin
	./docgen-openrpc "api/api_gateway.go" "Gateway" "api" "./api" > build/openrpc/gateway.json

.PHONY: docsgen docsgen-md-bin docsgen-openrpc-bin

fiximports:
	$(GOCC) run ./scripts/fiximports

gen: actors-code-gen type-gen cfgdoc-gen docsgen api-gen circleci
	$(GOCC) run ./scripts/fiximports
	@echo ">>> IF YOU'VE MODIFIED THE CLI OR CONFIG, REMEMBER TO ALSO RUN 'make docsgen-cli'"
.PHONY: gen

jen: gen

snap: lotus lotus-miner lotus-worker curio
	snapcraft
	# snapcraft upload ./lotus_*.snap

# separate from gen because it needs binaries
docsgen-cli: lotus lotus-miner lotus-worker curio
	python3 ./scripts/generate-lotus-cli.py
	./lotus config default > documentation/en/default-lotus-config.toml
	./lotus-miner config default > documentation/en/default-lotus-miner-config.toml
	./curio config default > documentation/en/default-curio-config.toml
.PHONY: docsgen-cli

print-%:
	@echo $*=$($*)

circleci:
	go generate -x ./.circleci<|MERGE_RESOLUTION|>--- conflicted
+++ resolved
@@ -124,11 +124,7 @@
 .PHONY: lotus-gateway
 BINS+=lotus-gateway
 
-<<<<<<< HEAD
-build: lotus lotus-miner lotus-worker lotus-provider
-=======
 build: lotus lotus-miner lotus-worker curio
->>>>>>> 566584d4
 	@[[ $$(type -P "lotus") ]] && echo "Caution: you have \
 an existing lotus binary in your PATH. This may cause problems if you don't run 'sudo make install'" || true
 
