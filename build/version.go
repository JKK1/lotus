--- conflicted
+++ resolved
@@ -34,11 +34,7 @@
 }
 
 // BuildVersion is the local build version, set by build system
-<<<<<<< HEAD
-const BuildVersion = "1.11.0-rc1"
-=======
 const BuildVersion = "1.11.1-dev"
->>>>>>> 13d4563c
 
 func UserVersion() string {
 	if os.Getenv("LOTUS_VERSION_IGNORE_COMMIT") == "1" {
