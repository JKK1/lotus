{
    "openrpc": "1.2.6",
    "info": {
        "title": "Lotus RPC API",
<<<<<<< HEAD
        "version": "1.30.0-rc1"
=======
        "version": "1.30.0-rc2"
>>>>>>> f8a5c826
    },
    "methods": [
        {
            "name": "Filecoin.ChainGetBlock",
            "description": "```go\nfunc (s *GatewayStruct) ChainGetBlock(p0 context.Context, p1 cid.Cid) (*types.BlockHeader, error) {\n\tif s.Internal.ChainGetBlock == nil {\n\t\treturn nil, ErrNotSupported\n\t}\n\treturn s.Internal.ChainGetBlock(p0, p1)\n}\n```",
            "summary": "There are not yet any comments for this method.",
            "paramStructure": "by-position",
            "params": [
                {
                    "name": "p1",
                    "description": "cid.Cid",
                    "summary": "",
                    "schema": {
                        "title": "Content Identifier",
                        "description": "Cid represents a self-describing content addressed identifier. It is formed by a Version, a Codec (which indicates a multicodec-packed content type) and a Multihash.",
                        "examples": [
                            {
                                "/": "bafy2bzacea3wsdh6y3a36tb3skempjoxqpuyompjbmfeyf34fi3uy6uue42v4"
                            }
                        ],
                        "type": [
                            "string"
                        ]
                    },
                    "required": true,
                    "deprecated": false
                }
            ],
            "result": {
                "name": "*types.BlockHeader",
                "description": "*types.BlockHeader",
                "summary": "",
                "schema": {
                    "examples": [
                        {
                            "Miner": "f01234",
                            "Ticket": {
                                "VRFProof": "Ynl0ZSBhcnJheQ=="
                            },
                            "ElectionProof": {
                                "WinCount": 9,
                                "VRFProof": "Ynl0ZSBhcnJheQ=="
                            },
                            "BeaconEntries": [
                                {
                                    "Round": 42,
                                    "Data": "Ynl0ZSBhcnJheQ=="
                                }
                            ],
                            "WinPoStProof": [
                                {
                                    "PoStProof": 8,
                                    "ProofBytes": "Ynl0ZSBhcnJheQ=="
                                }
                            ],
                            "Parents": [
                                {
                                    "/": "bafy2bzacea3wsdh6y3a36tb3skempjoxqpuyompjbmfeyf34fi3uy6uue42v4"
                                }
                            ],
                            "ParentWeight": "0",
                            "Height": 10101,
                            "ParentStateRoot": {
                                "/": "bafy2bzacea3wsdh6y3a36tb3skempjoxqpuyompjbmfeyf34fi3uy6uue42v4"
                            },
                            "ParentMessageReceipts": {
                                "/": "bafy2bzacea3wsdh6y3a36tb3skempjoxqpuyompjbmfeyf34fi3uy6uue42v4"
                            },
                            "Messages": {
                                "/": "bafy2bzacea3wsdh6y3a36tb3skempjoxqpuyompjbmfeyf34fi3uy6uue42v4"
                            },
                            "BLSAggregate": {
                                "Type": 2,
                                "Data": "Ynl0ZSBhcnJheQ=="
                            },
                            "Timestamp": 42,
                            "BlockSig": {
                                "Type": 2,
                                "Data": "Ynl0ZSBhcnJheQ=="
                            },
                            "ForkSignaling": 42,
                            "ParentBaseFee": "0"
                        }
                    ],
                    "additionalProperties": false,
                    "properties": {
                        "BLSAggregate": {
                            "additionalProperties": false,
                            "properties": {
                                "Data": {
                                    "media": {
                                        "binaryEncoding": "base64"
                                    },
                                    "type": "string"
                                },
                                "Type": {
                                    "title": "number",
                                    "type": "number"
                                }
                            },
                            "type": "object"
                        },
                        "BeaconEntries": {
                            "items": {
                                "additionalProperties": false,
                                "properties": {
                                    "Data": {
                                        "media": {
                                            "binaryEncoding": "base64"
                                        },
                                        "type": "string"
                                    },
                                    "Round": {
                                        "title": "number",
                                        "type": "number"
                                    }
                                },
                                "type": "object"
                            },
                            "type": "array"
                        },
                        "BlockSig": {
                            "additionalProperties": false,
                            "properties": {
                                "Data": {
                                    "media": {
                                        "binaryEncoding": "base64"
                                    },
                                    "type": "string"
                                },
                                "Type": {
                                    "title": "number",
                                    "type": "number"
                                }
                            },
                            "type": "object"
                        },
                        "ElectionProof": {
                            "additionalProperties": false,
                            "properties": {
                                "VRFProof": {
                                    "media": {
                                        "binaryEncoding": "base64"
                                    },
                                    "type": "string"
                                },
                                "WinCount": {
                                    "title": "number",
                                    "type": "number"
                                }
                            },
                            "type": "object"
                        },
                        "ForkSignaling": {
                            "title": "number",
                            "type": "number"
                        },
                        "Height": {
                            "title": "number",
                            "type": "number"
                        },
                        "Messages": {
                            "title": "Content Identifier",
                            "type": "string"
                        },
                        "Miner": {
                            "additionalProperties": false,
                            "type": "object"
                        },
                        "ParentBaseFee": {
                            "additionalProperties": false,
                            "type": "object"
                        },
                        "ParentMessageReceipts": {
                            "title": "Content Identifier",
                            "type": "string"
                        },
                        "ParentStateRoot": {
                            "title": "Content Identifier",
                            "type": "string"
                        },
                        "ParentWeight": {
                            "additionalProperties": false,
                            "type": "object"
                        },
                        "Parents": {
                            "items": {
                                "description": "Cid represents a self-describing content addressed identifier. It is formed by a Version, a Codec (which indicates a multicodec-packed content type) and a Multihash.",
                                "title": "Content Identifier",
                                "type": "string"
                            },
                            "type": "array"
                        },
                        "Ticket": {
                            "additionalProperties": false,
                            "properties": {
                                "VRFProof": {
                                    "media": {
                                        "binaryEncoding": "base64"
                                    },
                                    "type": "string"
                                }
                            },
                            "type": "object"
                        },
                        "Timestamp": {
                            "title": "number",
                            "type": "number"
                        },
                        "WinPoStProof": {
                            "items": {
                                "additionalProperties": false,
                                "properties": {
                                    "PoStProof": {
                                        "title": "number",
                                        "type": "number"
                                    },
                                    "ProofBytes": {
                                        "media": {
                                            "binaryEncoding": "base64"
                                        },
                                        "type": "string"
                                    }
                                },
                                "type": "object"
                            },
                            "type": "array"
                        }
                    },
                    "type": [
                        "object"
                    ]
                },
                "required": true,
                "deprecated": false
            },
            "deprecated": false,
            "externalDocs": {
                "description": "Github remote link",
                "url": "https://github.com/filecoin-project/lotus/blob/master/api/proxy_gen.go#L3962"
            }
        },
        {
            "name": "Filecoin.ChainGetBlockMessages",
            "description": "```go\nfunc (s *GatewayStruct) ChainGetBlockMessages(p0 context.Context, p1 cid.Cid) (*BlockMessages, error) {\n\tif s.Internal.ChainGetBlockMessages == nil {\n\t\treturn nil, ErrNotSupported\n\t}\n\treturn s.Internal.ChainGetBlockMessages(p0, p1)\n}\n```",
            "summary": "There are not yet any comments for this method.",
            "paramStructure": "by-position",
            "params": [
                {
                    "name": "p1",
                    "description": "cid.Cid",
                    "summary": "",
                    "schema": {
                        "title": "Content Identifier",
                        "description": "Cid represents a self-describing content addressed identifier. It is formed by a Version, a Codec (which indicates a multicodec-packed content type) and a Multihash.",
                        "examples": [
                            {
                                "/": "bafy2bzacea3wsdh6y3a36tb3skempjoxqpuyompjbmfeyf34fi3uy6uue42v4"
                            }
                        ],
                        "type": [
                            "string"
                        ]
                    },
                    "required": true,
                    "deprecated": false
                }
            ],
            "result": {
                "name": "*BlockMessages",
                "description": "*BlockMessages",
                "summary": "",
                "schema": {
                    "examples": [
                        {
                            "BlsMessages": [
                                {
                                    "Version": 42,
                                    "To": "f01234",
                                    "From": "f01234",
                                    "Nonce": 42,
                                    "Value": "0",
                                    "GasLimit": 9,
                                    "GasFeeCap": "0",
                                    "GasPremium": "0",
                                    "Method": 1,
                                    "Params": "Ynl0ZSBhcnJheQ==",
                                    "CID": {
                                        "/": "bafy2bzacebbpdegvr3i4cosewthysg5xkxpqfn2wfcz6mv2hmoktwbdxkax4s"
                                    }
                                }
                            ],
                            "SecpkMessages": [
                                {
                                    "Message": {
                                        "Version": 42,
                                        "To": "f01234",
                                        "From": "f01234",
                                        "Nonce": 42,
                                        "Value": "0",
                                        "GasLimit": 9,
                                        "GasFeeCap": "0",
                                        "GasPremium": "0",
                                        "Method": 1,
                                        "Params": "Ynl0ZSBhcnJheQ==",
                                        "CID": {
                                            "/": "bafy2bzacebbpdegvr3i4cosewthysg5xkxpqfn2wfcz6mv2hmoktwbdxkax4s"
                                        }
                                    },
                                    "Signature": {
                                        "Type": 2,
                                        "Data": "Ynl0ZSBhcnJheQ=="
                                    },
                                    "CID": {
                                        "/": "bafy2bzacebbpdegvr3i4cosewthysg5xkxpqfn2wfcz6mv2hmoktwbdxkax4s"
                                    }
                                }
                            ],
                            "Cids": [
                                {
                                    "/": "bafy2bzacea3wsdh6y3a36tb3skempjoxqpuyompjbmfeyf34fi3uy6uue42v4"
                                }
                            ]
                        }
                    ],
                    "additionalProperties": false,
                    "properties": {
                        "BlsMessages": {
                            "items": {
                                "additionalProperties": false,
                                "properties": {
                                    "From": {
                                        "additionalProperties": false,
                                        "type": "object"
                                    },
                                    "GasFeeCap": {
                                        "additionalProperties": false,
                                        "type": "object"
                                    },
                                    "GasLimit": {
                                        "title": "number",
                                        "type": "number"
                                    },
                                    "GasPremium": {
                                        "additionalProperties": false,
                                        "type": "object"
                                    },
                                    "Method": {
                                        "title": "number",
                                        "type": "number"
                                    },
                                    "Nonce": {
                                        "title": "number",
                                        "type": "number"
                                    },
                                    "Params": {
                                        "media": {
                                            "binaryEncoding": "base64"
                                        },
                                        "type": "string"
                                    },
                                    "To": {
                                        "additionalProperties": false,
                                        "type": "object"
                                    },
                                    "Value": {
                                        "additionalProperties": false,
                                        "type": "object"
                                    },
                                    "Version": {
                                        "title": "number",
                                        "type": "number"
                                    }
                                },
                                "type": "object"
                            },
                            "type": "array"
                        },
                        "Cids": {
                            "items": {
                                "description": "Cid represents a self-describing content addressed identifier. It is formed by a Version, a Codec (which indicates a multicodec-packed content type) and a Multihash.",
                                "title": "Content Identifier",
                                "type": "string"
                            },
                            "type": "array"
                        },
                        "SecpkMessages": {
                            "items": {
                                "additionalProperties": false,
                                "properties": {
                                    "Message": {
                                        "additionalProperties": false,
                                        "properties": {
                                            "From": {
                                                "additionalProperties": false,
                                                "type": "object"
                                            },
                                            "GasFeeCap": {
                                                "additionalProperties": false,
                                                "type": "object"
                                            },
                                            "GasLimit": {
                                                "title": "number",
                                                "type": "number"
                                            },
                                            "GasPremium": {
                                                "additionalProperties": false,
                                                "type": "object"
                                            },
                                            "Method": {
                                                "title": "number",
                                                "type": "number"
                                            },
                                            "Nonce": {
                                                "title": "number",
                                                "type": "number"
                                            },
                                            "Params": {
                                                "media": {
                                                    "binaryEncoding": "base64"
                                                },
                                                "type": "string"
                                            },
                                            "To": {
                                                "additionalProperties": false,
                                                "type": "object"
                                            },
                                            "Value": {
                                                "additionalProperties": false,
                                                "type": "object"
                                            },
                                            "Version": {
                                                "title": "number",
                                                "type": "number"
                                            }
                                        },
                                        "type": "object"
                                    },
                                    "Signature": {
                                        "additionalProperties": false,
                                        "properties": {
                                            "Data": {
                                                "media": {
                                                    "binaryEncoding": "base64"
                                                },
                                                "type": "string"
                                            },
                                            "Type": {
                                                "title": "number",
                                                "type": "number"
                                            }
                                        },
                                        "type": "object"
                                    }
                                },
                                "type": "object"
                            },
                            "type": "array"
                        }
                    },
                    "type": [
                        "object"
                    ]
                },
                "required": true,
                "deprecated": false
            },
            "deprecated": false,
            "externalDocs": {
                "description": "Github remote link",
                "url": "https://github.com/filecoin-project/lotus/blob/master/api/proxy_gen.go#L3973"
            }
        },
        {
            "name": "Filecoin.ChainGetEvents",
            "description": "```go\nfunc (s *GatewayStruct) ChainGetEvents(p0 context.Context, p1 cid.Cid) ([]types.Event, error) {\n\tif s.Internal.ChainGetEvents == nil {\n\t\treturn *new([]types.Event), ErrNotSupported\n\t}\n\treturn s.Internal.ChainGetEvents(p0, p1)\n}\n```",
            "summary": "There are not yet any comments for this method.",
            "paramStructure": "by-position",
            "params": [
                {
                    "name": "p1",
                    "description": "cid.Cid",
                    "summary": "",
                    "schema": {
                        "title": "Content Identifier",
                        "description": "Cid represents a self-describing content addressed identifier. It is formed by a Version, a Codec (which indicates a multicodec-packed content type) and a Multihash.",
                        "examples": [
                            {
                                "/": "bafy2bzacea3wsdh6y3a36tb3skempjoxqpuyompjbmfeyf34fi3uy6uue42v4"
                            }
                        ],
                        "type": [
                            "string"
                        ]
                    },
                    "required": true,
                    "deprecated": false
                }
            ],
            "result": {
                "name": "[]types.Event",
                "description": "[]types.Event",
                "summary": "",
                "schema": {
                    "examples": [
                        [
                            {
                                "Emitter": 1000,
                                "Entries": [
                                    {
                                        "Flags": 7,
                                        "Key": "string value",
                                        "Codec": 42,
                                        "Value": "Ynl0ZSBhcnJheQ=="
                                    }
                                ]
                            }
                        ]
                    ],
                    "items": [
                        {
                            "additionalProperties": false,
                            "properties": {
                                "Emitter": {
                                    "title": "number",
                                    "type": "number"
                                },
                                "Entries": {
                                    "items": {
                                        "additionalProperties": false,
                                        "properties": {
                                            "Codec": {
                                                "title": "number",
                                                "type": "number"
                                            },
                                            "Flags": {
                                                "title": "number",
                                                "type": "number"
                                            },
                                            "Key": {
                                                "type": "string"
                                            },
                                            "Value": {
                                                "media": {
                                                    "binaryEncoding": "base64"
                                                },
                                                "type": "string"
                                            }
                                        },
                                        "type": "object"
                                    },
                                    "type": "array"
                                }
                            },
                            "type": [
                                "object"
                            ]
                        }
                    ],
                    "type": [
                        "array"
                    ]
                },
                "required": true,
                "deprecated": false
            },
            "deprecated": false,
            "externalDocs": {
                "description": "Github remote link",
                "url": "https://github.com/filecoin-project/lotus/blob/master/api/proxy_gen.go#L3984"
            }
        },
        {
            "name": "Filecoin.ChainGetGenesis",
            "description": "```go\nfunc (s *GatewayStruct) ChainGetGenesis(p0 context.Context) (*types.TipSet, error) {\n\tif s.Internal.ChainGetGenesis == nil {\n\t\treturn nil, ErrNotSupported\n\t}\n\treturn s.Internal.ChainGetGenesis(p0)\n}\n```",
            "summary": "There are not yet any comments for this method.",
            "paramStructure": "by-position",
            "params": [],
            "result": {
                "name": "*types.TipSet",
                "description": "*types.TipSet",
                "summary": "",
                "schema": {
                    "examples": [
                        {
                            "Cids": null,
                            "Blocks": null,
                            "Height": 0
                        }
                    ],
                    "additionalProperties": false,
                    "type": [
                        "object"
                    ]
                },
                "required": true,
                "deprecated": false
            },
            "deprecated": false,
            "externalDocs": {
                "description": "Github remote link",
                "url": "https://github.com/filecoin-project/lotus/blob/master/api/proxy_gen.go#L3995"
            }
        },
        {
            "name": "Filecoin.ChainGetMessage",
            "description": "```go\nfunc (s *GatewayStruct) ChainGetMessage(p0 context.Context, p1 cid.Cid) (*types.Message, error) {\n\tif s.Internal.ChainGetMessage == nil {\n\t\treturn nil, ErrNotSupported\n\t}\n\treturn s.Internal.ChainGetMessage(p0, p1)\n}\n```",
            "summary": "There are not yet any comments for this method.",
            "paramStructure": "by-position",
            "params": [
                {
                    "name": "p1",
                    "description": "cid.Cid",
                    "summary": "",
                    "schema": {
                        "title": "Content Identifier",
                        "description": "Cid represents a self-describing content addressed identifier. It is formed by a Version, a Codec (which indicates a multicodec-packed content type) and a Multihash.",
                        "examples": [
                            {
                                "/": "bafy2bzacea3wsdh6y3a36tb3skempjoxqpuyompjbmfeyf34fi3uy6uue42v4"
                            }
                        ],
                        "type": [
                            "string"
                        ]
                    },
                    "required": true,
                    "deprecated": false
                }
            ],
            "result": {
                "name": "*types.Message",
                "description": "*types.Message",
                "summary": "",
                "schema": {
                    "examples": [
                        {
                            "Version": 42,
                            "To": "f01234",
                            "From": "f01234",
                            "Nonce": 42,
                            "Value": "0",
                            "GasLimit": 9,
                            "GasFeeCap": "0",
                            "GasPremium": "0",
                            "Method": 1,
                            "Params": "Ynl0ZSBhcnJheQ==",
                            "CID": {
                                "/": "bafy2bzacebbpdegvr3i4cosewthysg5xkxpqfn2wfcz6mv2hmoktwbdxkax4s"
                            }
                        }
                    ],
                    "additionalProperties": false,
                    "properties": {
                        "From": {
                            "additionalProperties": false,
                            "type": "object"
                        },
                        "GasFeeCap": {
                            "additionalProperties": false,
                            "type": "object"
                        },
                        "GasLimit": {
                            "title": "number",
                            "type": "number"
                        },
                        "GasPremium": {
                            "additionalProperties": false,
                            "type": "object"
                        },
                        "Method": {
                            "title": "number",
                            "type": "number"
                        },
                        "Nonce": {
                            "title": "number",
                            "type": "number"
                        },
                        "Params": {
                            "media": {
                                "binaryEncoding": "base64"
                            },
                            "type": "string"
                        },
                        "To": {
                            "additionalProperties": false,
                            "type": "object"
                        },
                        "Value": {
                            "additionalProperties": false,
                            "type": "object"
                        },
                        "Version": {
                            "title": "number",
                            "type": "number"
                        }
                    },
                    "type": [
                        "object"
                    ]
                },
                "required": true,
                "deprecated": false
            },
            "deprecated": false,
            "externalDocs": {
                "description": "Github remote link",
                "url": "https://github.com/filecoin-project/lotus/blob/master/api/proxy_gen.go#L4006"
            }
        },
        {
            "name": "Filecoin.ChainGetParentMessages",
            "description": "```go\nfunc (s *GatewayStruct) ChainGetParentMessages(p0 context.Context, p1 cid.Cid) ([]Message, error) {\n\tif s.Internal.ChainGetParentMessages == nil {\n\t\treturn *new([]Message), ErrNotSupported\n\t}\n\treturn s.Internal.ChainGetParentMessages(p0, p1)\n}\n```",
            "summary": "There are not yet any comments for this method.",
            "paramStructure": "by-position",
            "params": [
                {
                    "name": "p1",
                    "description": "cid.Cid",
                    "summary": "",
                    "schema": {
                        "title": "Content Identifier",
                        "description": "Cid represents a self-describing content addressed identifier. It is formed by a Version, a Codec (which indicates a multicodec-packed content type) and a Multihash.",
                        "examples": [
                            {
                                "/": "bafy2bzacea3wsdh6y3a36tb3skempjoxqpuyompjbmfeyf34fi3uy6uue42v4"
                            }
                        ],
                        "type": [
                            "string"
                        ]
                    },
                    "required": true,
                    "deprecated": false
                }
            ],
            "result": {
                "name": "[]Message",
                "description": "[]Message",
                "summary": "",
                "schema": {
                    "examples": [
                        [
                            {
                                "Cid": {
                                    "/": "bafy2bzacea3wsdh6y3a36tb3skempjoxqpuyompjbmfeyf34fi3uy6uue42v4"
                                },
                                "Message": {
                                    "Version": 42,
                                    "To": "f01234",
                                    "From": "f01234",
                                    "Nonce": 42,
                                    "Value": "0",
                                    "GasLimit": 9,
                                    "GasFeeCap": "0",
                                    "GasPremium": "0",
                                    "Method": 1,
                                    "Params": "Ynl0ZSBhcnJheQ==",
                                    "CID": {
                                        "/": "bafy2bzacebbpdegvr3i4cosewthysg5xkxpqfn2wfcz6mv2hmoktwbdxkax4s"
                                    }
                                }
                            }
                        ]
                    ],
                    "items": [
                        {
                            "additionalProperties": false,
                            "properties": {
                                "Cid": {
                                    "title": "Content Identifier",
                                    "type": "string"
                                },
                                "Message": {
                                    "additionalProperties": false,
                                    "properties": {
                                        "Cid": {
                                            "title": "Content Identifier",
                                            "type": "string"
                                        },
                                        "Message": {}
                                    },
                                    "type": "object"
                                }
                            },
                            "type": [
                                "object"
                            ]
                        }
                    ],
                    "type": [
                        "array"
                    ]
                },
                "required": true,
                "deprecated": false
            },
            "deprecated": false,
            "externalDocs": {
                "description": "Github remote link",
                "url": "https://github.com/filecoin-project/lotus/blob/master/api/proxy_gen.go#L4017"
            }
        },
        {
            "name": "Filecoin.ChainGetParentReceipts",
            "description": "```go\nfunc (s *GatewayStruct) ChainGetParentReceipts(p0 context.Context, p1 cid.Cid) ([]*types.MessageReceipt, error) {\n\tif s.Internal.ChainGetParentReceipts == nil {\n\t\treturn *new([]*types.MessageReceipt), ErrNotSupported\n\t}\n\treturn s.Internal.ChainGetParentReceipts(p0, p1)\n}\n```",
            "summary": "There are not yet any comments for this method.",
            "paramStructure": "by-position",
            "params": [
                {
                    "name": "p1",
                    "description": "cid.Cid",
                    "summary": "",
                    "schema": {
                        "title": "Content Identifier",
                        "description": "Cid represents a self-describing content addressed identifier. It is formed by a Version, a Codec (which indicates a multicodec-packed content type) and a Multihash.",
                        "examples": [
                            {
                                "/": "bafy2bzacea3wsdh6y3a36tb3skempjoxqpuyompjbmfeyf34fi3uy6uue42v4"
                            }
                        ],
                        "type": [
                            "string"
                        ]
                    },
                    "required": true,
                    "deprecated": false
                }
            ],
            "result": {
                "name": "[]*types.MessageReceipt",
                "description": "[]*types.MessageReceipt",
                "summary": "",
                "schema": {
                    "examples": [
                        [
                            {
                                "ExitCode": 0,
                                "Return": "Ynl0ZSBhcnJheQ==",
                                "GasUsed": 9,
                                "EventsRoot": {
                                    "/": "bafy2bzacea3wsdh6y3a36tb3skempjoxqpuyompjbmfeyf34fi3uy6uue42v4"
                                }
                            }
                        ]
                    ],
                    "items": [
                        {
                            "additionalProperties": false,
                            "properties": {
                                "EventsRoot": {
                                    "title": "Content Identifier",
                                    "type": "string"
                                },
                                "ExitCode": {
                                    "title": "number",
                                    "type": "number"
                                },
                                "GasUsed": {
                                    "title": "number",
                                    "type": "number"
                                },
                                "Return": {
                                    "media": {
                                        "binaryEncoding": "base64"
                                    },
                                    "type": "string"
                                }
                            },
                            "type": [
                                "object"
                            ]
                        }
                    ],
                    "type": [
                        "array"
                    ]
                },
                "required": true,
                "deprecated": false
            },
            "deprecated": false,
            "externalDocs": {
                "description": "Github remote link",
                "url": "https://github.com/filecoin-project/lotus/blob/master/api/proxy_gen.go#L4028"
            }
        },
        {
            "name": "Filecoin.ChainGetPath",
            "description": "```go\nfunc (s *GatewayStruct) ChainGetPath(p0 context.Context, p1 types.TipSetKey, p2 types.TipSetKey) ([]*HeadChange, error) {\n\tif s.Internal.ChainGetPath == nil {\n\t\treturn *new([]*HeadChange), ErrNotSupported\n\t}\n\treturn s.Internal.ChainGetPath(p0, p1, p2)\n}\n```",
            "summary": "There are not yet any comments for this method.",
            "paramStructure": "by-position",
            "params": [
                {
                    "name": "p1",
                    "description": "types.TipSetKey",
                    "summary": "",
                    "schema": {
                        "examples": [
                            [
                                {
                                    "/": "bafy2bzacea3wsdh6y3a36tb3skempjoxqpuyompjbmfeyf34fi3uy6uue42v4"
                                },
                                {
                                    "/": "bafy2bzacebp3shtrn43k7g3unredz7fxn4gj533d3o43tqn2p2ipxxhrvchve"
                                }
                            ]
                        ],
                        "additionalProperties": false,
                        "type": [
                            "object"
                        ]
                    },
                    "required": true,
                    "deprecated": false
                },
                {
                    "name": "p2",
                    "description": "types.TipSetKey",
                    "summary": "",
                    "schema": {
                        "examples": [
                            [
                                {
                                    "/": "bafy2bzacea3wsdh6y3a36tb3skempjoxqpuyompjbmfeyf34fi3uy6uue42v4"
                                },
                                {
                                    "/": "bafy2bzacebp3shtrn43k7g3unredz7fxn4gj533d3o43tqn2p2ipxxhrvchve"
                                }
                            ]
                        ],
                        "additionalProperties": false,
                        "type": [
                            "object"
                        ]
                    },
                    "required": true,
                    "deprecated": false
                }
            ],
            "result": {
                "name": "[]*HeadChange",
                "description": "[]*HeadChange",
                "summary": "",
                "schema": {
                    "examples": [
                        [
                            {
                                "Type": "string value",
                                "Val": {
                                    "Cids": null,
                                    "Blocks": null,
                                    "Height": 0
                                }
                            }
                        ]
                    ],
                    "items": [
                        {
                            "additionalProperties": false,
                            "properties": {
                                "Type": {
                                    "type": "string"
                                },
                                "Val": {
                                    "additionalProperties": false,
                                    "type": "object"
                                }
                            },
                            "type": [
                                "object"
                            ]
                        }
                    ],
                    "type": [
                        "array"
                    ]
                },
                "required": true,
                "deprecated": false
            },
            "deprecated": false,
            "externalDocs": {
                "description": "Github remote link",
                "url": "https://github.com/filecoin-project/lotus/blob/master/api/proxy_gen.go#L4039"
            }
        },
        {
            "name": "Filecoin.ChainGetTipSet",
            "description": "```go\nfunc (s *GatewayStruct) ChainGetTipSet(p0 context.Context, p1 types.TipSetKey) (*types.TipSet, error) {\n\tif s.Internal.ChainGetTipSet == nil {\n\t\treturn nil, ErrNotSupported\n\t}\n\treturn s.Internal.ChainGetTipSet(p0, p1)\n}\n```",
            "summary": "There are not yet any comments for this method.",
            "paramStructure": "by-position",
            "params": [
                {
                    "name": "p1",
                    "description": "types.TipSetKey",
                    "summary": "",
                    "schema": {
                        "examples": [
                            [
                                {
                                    "/": "bafy2bzacea3wsdh6y3a36tb3skempjoxqpuyompjbmfeyf34fi3uy6uue42v4"
                                },
                                {
                                    "/": "bafy2bzacebp3shtrn43k7g3unredz7fxn4gj533d3o43tqn2p2ipxxhrvchve"
                                }
                            ]
                        ],
                        "additionalProperties": false,
                        "type": [
                            "object"
                        ]
                    },
                    "required": true,
                    "deprecated": false
                }
            ],
            "result": {
                "name": "*types.TipSet",
                "description": "*types.TipSet",
                "summary": "",
                "schema": {
                    "examples": [
                        {
                            "Cids": null,
                            "Blocks": null,
                            "Height": 0
                        }
                    ],
                    "additionalProperties": false,
                    "type": [
                        "object"
                    ]
                },
                "required": true,
                "deprecated": false
            },
            "deprecated": false,
            "externalDocs": {
                "description": "Github remote link",
                "url": "https://github.com/filecoin-project/lotus/blob/master/api/proxy_gen.go#L4050"
            }
        },
        {
            "name": "Filecoin.ChainGetTipSetAfterHeight",
            "description": "```go\nfunc (s *GatewayStruct) ChainGetTipSetAfterHeight(p0 context.Context, p1 abi.ChainEpoch, p2 types.TipSetKey) (*types.TipSet, error) {\n\tif s.Internal.ChainGetTipSetAfterHeight == nil {\n\t\treturn nil, ErrNotSupported\n\t}\n\treturn s.Internal.ChainGetTipSetAfterHeight(p0, p1, p2)\n}\n```",
            "summary": "There are not yet any comments for this method.",
            "paramStructure": "by-position",
            "params": [
                {
                    "name": "p1",
                    "description": "abi.ChainEpoch",
                    "summary": "",
                    "schema": {
                        "title": "number",
                        "description": "Number is a number",
                        "examples": [
                            10101
                        ],
                        "type": [
                            "number"
                        ]
                    },
                    "required": true,
                    "deprecated": false
                },
                {
                    "name": "p2",
                    "description": "types.TipSetKey",
                    "summary": "",
                    "schema": {
                        "examples": [
                            [
                                {
                                    "/": "bafy2bzacea3wsdh6y3a36tb3skempjoxqpuyompjbmfeyf34fi3uy6uue42v4"
                                },
                                {
                                    "/": "bafy2bzacebp3shtrn43k7g3unredz7fxn4gj533d3o43tqn2p2ipxxhrvchve"
                                }
                            ]
                        ],
                        "additionalProperties": false,
                        "type": [
                            "object"
                        ]
                    },
                    "required": true,
                    "deprecated": false
                }
            ],
            "result": {
                "name": "*types.TipSet",
                "description": "*types.TipSet",
                "summary": "",
                "schema": {
                    "examples": [
                        {
                            "Cids": null,
                            "Blocks": null,
                            "Height": 0
                        }
                    ],
                    "additionalProperties": false,
                    "type": [
                        "object"
                    ]
                },
                "required": true,
                "deprecated": false
            },
            "deprecated": false,
            "externalDocs": {
                "description": "Github remote link",
                "url": "https://github.com/filecoin-project/lotus/blob/master/api/proxy_gen.go#L4061"
            }
        },
        {
            "name": "Filecoin.ChainGetTipSetByHeight",
            "description": "```go\nfunc (s *GatewayStruct) ChainGetTipSetByHeight(p0 context.Context, p1 abi.ChainEpoch, p2 types.TipSetKey) (*types.TipSet, error) {\n\tif s.Internal.ChainGetTipSetByHeight == nil {\n\t\treturn nil, ErrNotSupported\n\t}\n\treturn s.Internal.ChainGetTipSetByHeight(p0, p1, p2)\n}\n```",
            "summary": "There are not yet any comments for this method.",
            "paramStructure": "by-position",
            "params": [
                {
                    "name": "p1",
                    "description": "abi.ChainEpoch",
                    "summary": "",
                    "schema": {
                        "title": "number",
                        "description": "Number is a number",
                        "examples": [
                            10101
                        ],
                        "type": [
                            "number"
                        ]
                    },
                    "required": true,
                    "deprecated": false
                },
                {
                    "name": "p2",
                    "description": "types.TipSetKey",
                    "summary": "",
                    "schema": {
                        "examples": [
                            [
                                {
                                    "/": "bafy2bzacea3wsdh6y3a36tb3skempjoxqpuyompjbmfeyf34fi3uy6uue42v4"
                                },
                                {
                                    "/": "bafy2bzacebp3shtrn43k7g3unredz7fxn4gj533d3o43tqn2p2ipxxhrvchve"
                                }
                            ]
                        ],
                        "additionalProperties": false,
                        "type": [
                            "object"
                        ]
                    },
                    "required": true,
                    "deprecated": false
                }
            ],
            "result": {
                "name": "*types.TipSet",
                "description": "*types.TipSet",
                "summary": "",
                "schema": {
                    "examples": [
                        {
                            "Cids": null,
                            "Blocks": null,
                            "Height": 0
                        }
                    ],
                    "additionalProperties": false,
                    "type": [
                        "object"
                    ]
                },
                "required": true,
                "deprecated": false
            },
            "deprecated": false,
            "externalDocs": {
                "description": "Github remote link",
                "url": "https://github.com/filecoin-project/lotus/blob/master/api/proxy_gen.go#L4072"
            }
        },
        {
            "name": "Filecoin.ChainHasObj",
            "description": "```go\nfunc (s *GatewayStruct) ChainHasObj(p0 context.Context, p1 cid.Cid) (bool, error) {\n\tif s.Internal.ChainHasObj == nil {\n\t\treturn false, ErrNotSupported\n\t}\n\treturn s.Internal.ChainHasObj(p0, p1)\n}\n```",
            "summary": "There are not yet any comments for this method.",
            "paramStructure": "by-position",
            "params": [
                {
                    "name": "p1",
                    "description": "cid.Cid",
                    "summary": "",
                    "schema": {
                        "title": "Content Identifier",
                        "description": "Cid represents a self-describing content addressed identifier. It is formed by a Version, a Codec (which indicates a multicodec-packed content type) and a Multihash.",
                        "examples": [
                            {
                                "/": "bafy2bzacea3wsdh6y3a36tb3skempjoxqpuyompjbmfeyf34fi3uy6uue42v4"
                            }
                        ],
                        "type": [
                            "string"
                        ]
                    },
                    "required": true,
                    "deprecated": false
                }
            ],
            "result": {
                "name": "bool",
                "description": "bool",
                "summary": "",
                "schema": {
                    "examples": [
                        true
                    ],
                    "type": [
                        "boolean"
                    ]
                },
                "required": true,
                "deprecated": false
            },
            "deprecated": false,
            "externalDocs": {
                "description": "Github remote link",
                "url": "https://github.com/filecoin-project/lotus/blob/master/api/proxy_gen.go#L4083"
            }
        },
        {
            "name": "Filecoin.ChainHead",
            "description": "```go\nfunc (s *GatewayStruct) ChainHead(p0 context.Context) (*types.TipSet, error) {\n\tif s.Internal.ChainHead == nil {\n\t\treturn nil, ErrNotSupported\n\t}\n\treturn s.Internal.ChainHead(p0)\n}\n```",
            "summary": "There are not yet any comments for this method.",
            "paramStructure": "by-position",
            "params": [],
            "result": {
                "name": "*types.TipSet",
                "description": "*types.TipSet",
                "summary": "",
                "schema": {
                    "examples": [
                        {
                            "Cids": null,
                            "Blocks": null,
                            "Height": 0
                        }
                    ],
                    "additionalProperties": false,
                    "type": [
                        "object"
                    ]
                },
                "required": true,
                "deprecated": false
            },
            "deprecated": false,
            "externalDocs": {
                "description": "Github remote link",
                "url": "https://github.com/filecoin-project/lotus/blob/master/api/proxy_gen.go#L4094"
            }
        },
        {
            "name": "Filecoin.ChainPutObj",
            "description": "```go\nfunc (s *GatewayStruct) ChainPutObj(p0 context.Context, p1 blocks.Block) error {\n\tif s.Internal.ChainPutObj == nil {\n\t\treturn ErrNotSupported\n\t}\n\treturn s.Internal.ChainPutObj(p0, p1)\n}\n```",
            "summary": "There are not yet any comments for this method.",
            "paramStructure": "by-position",
            "params": [
                {
                    "name": "p1",
                    "description": "blocks.Block",
                    "summary": "",
                    "schema": {
                        "examples": [
                            {}
                        ],
                        "additionalProperties": true
                    },
                    "required": true,
                    "deprecated": false
                }
            ],
            "result": {
                "name": "Null",
                "description": "Null",
                "schema": {
                    "type": [
                        "null"
                    ]
                },
                "required": true,
                "deprecated": false
            },
            "deprecated": false,
            "externalDocs": {
                "description": "Github remote link",
                "url": "https://github.com/filecoin-project/lotus/blob/master/api/proxy_gen.go#L4116"
            }
        },
        {
            "name": "Filecoin.ChainReadObj",
            "description": "```go\nfunc (s *GatewayStruct) ChainReadObj(p0 context.Context, p1 cid.Cid) ([]byte, error) {\n\tif s.Internal.ChainReadObj == nil {\n\t\treturn *new([]byte), ErrNotSupported\n\t}\n\treturn s.Internal.ChainReadObj(p0, p1)\n}\n```",
            "summary": "There are not yet any comments for this method.",
            "paramStructure": "by-position",
            "params": [
                {
                    "name": "p1",
                    "description": "cid.Cid",
                    "summary": "",
                    "schema": {
                        "title": "Content Identifier",
                        "description": "Cid represents a self-describing content addressed identifier. It is formed by a Version, a Codec (which indicates a multicodec-packed content type) and a Multihash.",
                        "examples": [
                            {
                                "/": "bafy2bzacea3wsdh6y3a36tb3skempjoxqpuyompjbmfeyf34fi3uy6uue42v4"
                            }
                        ],
                        "type": [
                            "string"
                        ]
                    },
                    "required": true,
                    "deprecated": false
                }
            ],
            "result": {
                "name": "[]byte",
                "description": "[]byte",
                "summary": "",
                "schema": {
                    "examples": [
                        "Ynl0ZSBhcnJheQ=="
                    ],
                    "type": [
                        "string"
                    ]
                },
                "required": true,
                "deprecated": false
            },
            "deprecated": false,
            "externalDocs": {
                "description": "Github remote link",
                "url": "https://github.com/filecoin-project/lotus/blob/master/api/proxy_gen.go#L4127"
            }
        },
        {
            "name": "Filecoin.Discover",
            "description": "```go\nfunc (s *GatewayStruct) Discover(p0 context.Context) (apitypes.OpenRPCDocument, error) {\n\tif s.Internal.Discover == nil {\n\t\treturn *new(apitypes.OpenRPCDocument), ErrNotSupported\n\t}\n\treturn s.Internal.Discover(p0)\n}\n```",
            "summary": "There are not yet any comments for this method.",
            "paramStructure": "by-position",
            "params": [],
            "result": {
                "name": "apitypes.OpenRPCDocument",
                "description": "apitypes.OpenRPCDocument",
                "summary": "",
                "schema": {
                    "examples": [
                        {
                            "info": {
                                "title": "Lotus RPC API",
                                "version": "1.2.1/generated=2020-11-22T08:22:42-06:00"
                            },
                            "methods": [],
                            "openrpc": "1.2.6"
                        }
                    ],
                    "patternProperties": {
                        ".*": {
                            "additionalProperties": true,
                            "type": "object"
                        }
                    },
                    "type": [
                        "object"
                    ]
                },
                "required": true,
                "deprecated": false
            },
            "deprecated": false,
            "externalDocs": {
                "description": "Github remote link",
                "url": "https://github.com/filecoin-project/lotus/blob/master/api/proxy_gen.go#L4138"
            }
        },
        {
            "name": "Filecoin.EthAccounts",
            "description": "```go\nfunc (s *GatewayStruct) EthAccounts(p0 context.Context) ([]ethtypes.EthAddress, error) {\n\tif s.Internal.EthAccounts == nil {\n\t\treturn *new([]ethtypes.EthAddress), ErrNotSupported\n\t}\n\treturn s.Internal.EthAccounts(p0)\n}\n```",
            "summary": "There are not yet any comments for this method.",
            "paramStructure": "by-position",
            "params": [],
            "result": {
                "name": "[]ethtypes.EthAddress",
                "description": "[]ethtypes.EthAddress",
                "summary": "",
                "schema": {
                    "examples": [
                        [
                            "0x5cbeecf99d3fdb3f25e309cc264f240bb0664031"
                        ]
                    ],
                    "items": [
                        {
                            "items": [
                                {
                                    "title": "number",
                                    "description": "Number is a number",
                                    "type": [
                                        "number"
                                    ]
                                }
                            ],
                            "maxItems": 20,
                            "minItems": 20,
                            "type": [
                                "array"
                            ]
                        }
                    ],
                    "type": [
                        "array"
                    ]
                },
                "required": true,
                "deprecated": false
            },
            "deprecated": false,
            "externalDocs": {
                "description": "Github remote link",
                "url": "https://github.com/filecoin-project/lotus/blob/master/api/proxy_gen.go#L4149"
            }
        },
        {
            "name": "Filecoin.EthAddressToFilecoinAddress",
            "description": "```go\nfunc (s *GatewayStruct) EthAddressToFilecoinAddress(p0 context.Context, p1 ethtypes.EthAddress) (address.Address, error) {\n\tif s.Internal.EthAddressToFilecoinAddress == nil {\n\t\treturn *new(address.Address), ErrNotSupported\n\t}\n\treturn s.Internal.EthAddressToFilecoinAddress(p0, p1)\n}\n```",
            "summary": "There are not yet any comments for this method.",
            "paramStructure": "by-position",
            "params": [
                {
                    "name": "p1",
                    "description": "ethtypes.EthAddress",
                    "summary": "",
                    "schema": {
                        "examples": [
                            "0x5cbeecf99d3fdb3f25e309cc264f240bb0664031"
                        ],
                        "items": [
                            {
                                "title": "number",
                                "description": "Number is a number",
                                "type": [
                                    "number"
                                ]
                            }
                        ],
                        "maxItems": 20,
                        "minItems": 20,
                        "type": [
                            "array"
                        ]
                    },
                    "required": true,
                    "deprecated": false
                }
            ],
            "result": {
                "name": "address.Address",
                "description": "address.Address",
                "summary": "",
                "schema": {
                    "examples": [
                        "f01234"
                    ],
                    "additionalProperties": false,
                    "type": [
                        "object"
                    ]
                },
                "required": true,
                "deprecated": false
            },
            "deprecated": false,
            "externalDocs": {
                "description": "Github remote link",
                "url": "https://github.com/filecoin-project/lotus/blob/master/api/proxy_gen.go#L4160"
            }
        },
        {
            "name": "Filecoin.EthBlockNumber",
            "description": "```go\nfunc (s *GatewayStruct) EthBlockNumber(p0 context.Context) (ethtypes.EthUint64, error) {\n\tif s.Internal.EthBlockNumber == nil {\n\t\treturn *new(ethtypes.EthUint64), ErrNotSupported\n\t}\n\treturn s.Internal.EthBlockNumber(p0)\n}\n```",
            "summary": "There are not yet any comments for this method.",
            "paramStructure": "by-position",
            "params": [],
            "result": {
                "name": "ethtypes.EthUint64",
                "description": "ethtypes.EthUint64",
                "summary": "",
                "schema": {
                    "title": "number",
                    "description": "Number is a number",
                    "examples": [
                        "0x5"
                    ],
                    "type": [
                        "number"
                    ]
                },
                "required": true,
                "deprecated": false
            },
            "deprecated": false,
            "externalDocs": {
                "description": "Github remote link",
                "url": "https://github.com/filecoin-project/lotus/blob/master/api/proxy_gen.go#L4171"
            }
        },
        {
            "name": "Filecoin.EthCall",
            "description": "```go\nfunc (s *GatewayStruct) EthCall(p0 context.Context, p1 ethtypes.EthCall, p2 ethtypes.EthBlockNumberOrHash) (ethtypes.EthBytes, error) {\n\tif s.Internal.EthCall == nil {\n\t\treturn *new(ethtypes.EthBytes), ErrNotSupported\n\t}\n\treturn s.Internal.EthCall(p0, p1, p2)\n}\n```",
            "summary": "There are not yet any comments for this method.",
            "paramStructure": "by-position",
            "params": [
                {
                    "name": "p1",
                    "description": "ethtypes.EthCall",
                    "summary": "",
                    "schema": {
                        "examples": [
                            {
                                "from": "0x5cbeecf99d3fdb3f25e309cc264f240bb0664031",
                                "to": "0x5cbeecf99d3fdb3f25e309cc264f240bb0664031",
                                "gas": "0x5",
                                "gasPrice": "0x0",
                                "value": "0x0",
                                "data": "0x07"
                            }
                        ],
                        "additionalProperties": false,
                        "properties": {
                            "data": {
                                "items": {
                                    "description": "Number is a number",
                                    "title": "number",
                                    "type": "number"
                                },
                                "type": "array"
                            },
                            "from": {
                                "items": {
                                    "description": "Number is a number",
                                    "title": "number",
                                    "type": "number"
                                },
                                "maxItems": 20,
                                "minItems": 20,
                                "type": "array"
                            },
                            "gas": {
                                "title": "number",
                                "type": "number"
                            },
                            "gasPrice": {
                                "additionalProperties": false,
                                "type": "object"
                            },
                            "to": {
                                "items": {
                                    "description": "Number is a number",
                                    "title": "number",
                                    "type": "number"
                                },
                                "maxItems": 20,
                                "minItems": 20,
                                "type": "array"
                            },
                            "value": {
                                "additionalProperties": false,
                                "type": "object"
                            }
                        },
                        "type": [
                            "object"
                        ]
                    },
                    "required": true,
                    "deprecated": false
                },
                {
                    "name": "p2",
                    "description": "ethtypes.EthBlockNumberOrHash",
                    "summary": "",
                    "schema": {
                        "examples": [
                            "string value"
                        ],
                        "additionalProperties": false,
                        "properties": {
                            "blockHash": {
                                "items": {
                                    "description": "Number is a number",
                                    "title": "number",
                                    "type": "number"
                                },
                                "maxItems": 32,
                                "minItems": 32,
                                "type": "array"
                            },
                            "blockNumber": {
                                "title": "number",
                                "type": "number"
                            },
                            "requireCanonical": {
                                "type": "boolean"
                            }
                        },
                        "type": [
                            "object"
                        ]
                    },
                    "required": true,
                    "deprecated": false
                }
            ],
            "result": {
                "name": "ethtypes.EthBytes",
                "description": "ethtypes.EthBytes",
                "summary": "",
                "schema": {
                    "examples": [
                        "0x07"
                    ],
                    "items": [
                        {
                            "title": "number",
                            "description": "Number is a number",
                            "type": [
                                "number"
                            ]
                        }
                    ],
                    "type": [
                        "array"
                    ]
                },
                "required": true,
                "deprecated": false
            },
            "deprecated": false,
            "externalDocs": {
                "description": "Github remote link",
                "url": "https://github.com/filecoin-project/lotus/blob/master/api/proxy_gen.go#L4182"
            }
        },
        {
            "name": "Filecoin.EthChainId",
            "description": "```go\nfunc (s *GatewayStruct) EthChainId(p0 context.Context) (ethtypes.EthUint64, error) {\n\tif s.Internal.EthChainId == nil {\n\t\treturn *new(ethtypes.EthUint64), ErrNotSupported\n\t}\n\treturn s.Internal.EthChainId(p0)\n}\n```",
            "summary": "There are not yet any comments for this method.",
            "paramStructure": "by-position",
            "params": [],
            "result": {
                "name": "ethtypes.EthUint64",
                "description": "ethtypes.EthUint64",
                "summary": "",
                "schema": {
                    "title": "number",
                    "description": "Number is a number",
                    "examples": [
                        "0x5"
                    ],
                    "type": [
                        "number"
                    ]
                },
                "required": true,
                "deprecated": false
            },
            "deprecated": false,
            "externalDocs": {
                "description": "Github remote link",
                "url": "https://github.com/filecoin-project/lotus/blob/master/api/proxy_gen.go#L4193"
            }
        },
        {
            "name": "Filecoin.EthEstimateGas",
            "description": "```go\nfunc (s *GatewayStruct) EthEstimateGas(p0 context.Context, p1 jsonrpc.RawParams) (ethtypes.EthUint64, error) {\n\tif s.Internal.EthEstimateGas == nil {\n\t\treturn *new(ethtypes.EthUint64), ErrNotSupported\n\t}\n\treturn s.Internal.EthEstimateGas(p0, p1)\n}\n```",
            "summary": "There are not yet any comments for this method.",
            "paramStructure": "by-position",
            "params": [
                {
                    "name": "p1",
                    "description": "jsonrpc.RawParams",
                    "summary": "",
                    "schema": {
                        "examples": [
                            "Bw=="
                        ],
                        "items": [
                            {
                                "title": "number",
                                "description": "Number is a number",
                                "type": [
                                    "number"
                                ]
                            }
                        ],
                        "type": [
                            "array"
                        ]
                    },
                    "required": true,
                    "deprecated": false
                }
            ],
            "result": {
                "name": "ethtypes.EthUint64",
                "description": "ethtypes.EthUint64",
                "summary": "",
                "schema": {
                    "title": "number",
                    "description": "Number is a number",
                    "examples": [
                        "0x5"
                    ],
                    "type": [
                        "number"
                    ]
                },
                "required": true,
                "deprecated": false
            },
            "deprecated": false,
            "externalDocs": {
                "description": "Github remote link",
                "url": "https://github.com/filecoin-project/lotus/blob/master/api/proxy_gen.go#L4204"
            }
        },
        {
            "name": "Filecoin.EthFeeHistory",
            "description": "```go\nfunc (s *GatewayStruct) EthFeeHistory(p0 context.Context, p1 jsonrpc.RawParams) (ethtypes.EthFeeHistory, error) {\n\tif s.Internal.EthFeeHistory == nil {\n\t\treturn *new(ethtypes.EthFeeHistory), ErrNotSupported\n\t}\n\treturn s.Internal.EthFeeHistory(p0, p1)\n}\n```",
            "summary": "There are not yet any comments for this method.",
            "paramStructure": "by-position",
            "params": [
                {
                    "name": "p1",
                    "description": "jsonrpc.RawParams",
                    "summary": "",
                    "schema": {
                        "examples": [
                            "Bw=="
                        ],
                        "items": [
                            {
                                "title": "number",
                                "description": "Number is a number",
                                "type": [
                                    "number"
                                ]
                            }
                        ],
                        "type": [
                            "array"
                        ]
                    },
                    "required": true,
                    "deprecated": false
                }
            ],
            "result": {
                "name": "ethtypes.EthFeeHistory",
                "description": "ethtypes.EthFeeHistory",
                "summary": "",
                "schema": {
                    "examples": [
                        {
                            "oldestBlock": "0x5",
                            "baseFeePerGas": [
                                "0x0"
                            ],
                            "gasUsedRatio": [
                                12.3
                            ],
                            "reward": []
                        }
                    ],
                    "additionalProperties": false,
                    "properties": {
                        "baseFeePerGas": {
                            "items": {
                                "additionalProperties": false,
                                "type": "object"
                            },
                            "type": "array"
                        },
                        "gasUsedRatio": {
                            "items": {
                                "type": "number"
                            },
                            "type": "array"
                        },
                        "oldestBlock": {
                            "title": "number",
                            "type": "number"
                        },
                        "reward": {
                            "items": {
                                "items": {
                                    "additionalProperties": false,
                                    "type": "object"
                                },
                                "type": "array"
                            },
                            "type": "array"
                        }
                    },
                    "type": [
                        "object"
                    ]
                },
                "required": true,
                "deprecated": false
            },
            "deprecated": false,
            "externalDocs": {
                "description": "Github remote link",
                "url": "https://github.com/filecoin-project/lotus/blob/master/api/proxy_gen.go#L4215"
            }
        },
        {
            "name": "Filecoin.EthGasPrice",
            "description": "```go\nfunc (s *GatewayStruct) EthGasPrice(p0 context.Context) (ethtypes.EthBigInt, error) {\n\tif s.Internal.EthGasPrice == nil {\n\t\treturn *new(ethtypes.EthBigInt), ErrNotSupported\n\t}\n\treturn s.Internal.EthGasPrice(p0)\n}\n```",
            "summary": "There are not yet any comments for this method.",
            "paramStructure": "by-position",
            "params": [],
            "result": {
                "name": "ethtypes.EthBigInt",
                "description": "ethtypes.EthBigInt",
                "summary": "",
                "schema": {
                    "examples": [
                        "0x0"
                    ],
                    "additionalProperties": false,
                    "type": [
                        "object"
                    ]
                },
                "required": true,
                "deprecated": false
            },
            "deprecated": false,
            "externalDocs": {
                "description": "Github remote link",
                "url": "https://github.com/filecoin-project/lotus/blob/master/api/proxy_gen.go#L4226"
            }
        },
        {
            "name": "Filecoin.EthGetBalance",
            "description": "```go\nfunc (s *GatewayStruct) EthGetBalance(p0 context.Context, p1 ethtypes.EthAddress, p2 ethtypes.EthBlockNumberOrHash) (ethtypes.EthBigInt, error) {\n\tif s.Internal.EthGetBalance == nil {\n\t\treturn *new(ethtypes.EthBigInt), ErrNotSupported\n\t}\n\treturn s.Internal.EthGetBalance(p0, p1, p2)\n}\n```",
            "summary": "There are not yet any comments for this method.",
            "paramStructure": "by-position",
            "params": [
                {
                    "name": "p1",
                    "description": "ethtypes.EthAddress",
                    "summary": "",
                    "schema": {
                        "examples": [
                            "0x5cbeecf99d3fdb3f25e309cc264f240bb0664031"
                        ],
                        "items": [
                            {
                                "title": "number",
                                "description": "Number is a number",
                                "type": [
                                    "number"
                                ]
                            }
                        ],
                        "maxItems": 20,
                        "minItems": 20,
                        "type": [
                            "array"
                        ]
                    },
                    "required": true,
                    "deprecated": false
                },
                {
                    "name": "p2",
                    "description": "ethtypes.EthBlockNumberOrHash",
                    "summary": "",
                    "schema": {
                        "examples": [
                            "string value"
                        ],
                        "additionalProperties": false,
                        "properties": {
                            "blockHash": {
                                "items": {
                                    "description": "Number is a number",
                                    "title": "number",
                                    "type": "number"
                                },
                                "maxItems": 32,
                                "minItems": 32,
                                "type": "array"
                            },
                            "blockNumber": {
                                "title": "number",
                                "type": "number"
                            },
                            "requireCanonical": {
                                "type": "boolean"
                            }
                        },
                        "type": [
                            "object"
                        ]
                    },
                    "required": true,
                    "deprecated": false
                }
            ],
            "result": {
                "name": "ethtypes.EthBigInt",
                "description": "ethtypes.EthBigInt",
                "summary": "",
                "schema": {
                    "examples": [
                        "0x0"
                    ],
                    "additionalProperties": false,
                    "type": [
                        "object"
                    ]
                },
                "required": true,
                "deprecated": false
            },
            "deprecated": false,
            "externalDocs": {
                "description": "Github remote link",
                "url": "https://github.com/filecoin-project/lotus/blob/master/api/proxy_gen.go#L4237"
            }
        },
        {
            "name": "Filecoin.EthGetBlockByHash",
            "description": "```go\nfunc (s *GatewayStruct) EthGetBlockByHash(p0 context.Context, p1 ethtypes.EthHash, p2 bool) (ethtypes.EthBlock, error) {\n\tif s.Internal.EthGetBlockByHash == nil {\n\t\treturn *new(ethtypes.EthBlock), ErrNotSupported\n\t}\n\treturn s.Internal.EthGetBlockByHash(p0, p1, p2)\n}\n```",
            "summary": "There are not yet any comments for this method.",
            "paramStructure": "by-position",
            "params": [
                {
                    "name": "p1",
                    "description": "ethtypes.EthHash",
                    "summary": "",
                    "schema": {
                        "examples": [
                            "0x37690cfec6c1bf4c3b9288c7a5d783e98731e90b0a4c177c2a374c7a9427355e"
                        ],
                        "items": [
                            {
                                "title": "number",
                                "description": "Number is a number",
                                "type": [
                                    "number"
                                ]
                            }
                        ],
                        "maxItems": 32,
                        "minItems": 32,
                        "type": [
                            "array"
                        ]
                    },
                    "required": true,
                    "deprecated": false
                },
                {
                    "name": "p2",
                    "description": "bool",
                    "summary": "",
                    "schema": {
                        "examples": [
                            true
                        ],
                        "type": [
                            "boolean"
                        ]
                    },
                    "required": true,
                    "deprecated": false
                }
            ],
            "result": {
                "name": "ethtypes.EthBlock",
                "description": "ethtypes.EthBlock",
                "summary": "",
                "schema": {
                    "examples": [
                        {
                            "hash": "0x37690cfec6c1bf4c3b9288c7a5d783e98731e90b0a4c177c2a374c7a9427355e",
                            "parentHash": "0x37690cfec6c1bf4c3b9288c7a5d783e98731e90b0a4c177c2a374c7a9427355e",
                            "sha3Uncles": "0x37690cfec6c1bf4c3b9288c7a5d783e98731e90b0a4c177c2a374c7a9427355e",
                            "miner": "0x5cbeecf99d3fdb3f25e309cc264f240bb0664031",
                            "stateRoot": "0x37690cfec6c1bf4c3b9288c7a5d783e98731e90b0a4c177c2a374c7a9427355e",
                            "transactionsRoot": "0x37690cfec6c1bf4c3b9288c7a5d783e98731e90b0a4c177c2a374c7a9427355e",
                            "receiptsRoot": "0x37690cfec6c1bf4c3b9288c7a5d783e98731e90b0a4c177c2a374c7a9427355e",
                            "logsBloom": "0x07",
                            "difficulty": "0x5",
                            "totalDifficulty": "0x5",
                            "number": "0x5",
                            "gasLimit": "0x5",
                            "gasUsed": "0x5",
                            "timestamp": "0x5",
                            "extraData": "0x07",
                            "mixHash": "0x37690cfec6c1bf4c3b9288c7a5d783e98731e90b0a4c177c2a374c7a9427355e",
                            "nonce": "0x0707070707070707",
                            "baseFeePerGas": "0x0",
                            "size": "0x5",
                            "transactions": [
                                {}
                            ],
                            "uncles": [
                                "0x37690cfec6c1bf4c3b9288c7a5d783e98731e90b0a4c177c2a374c7a9427355e"
                            ]
                        }
                    ],
                    "additionalProperties": false,
                    "properties": {
                        "baseFeePerGas": {
                            "additionalProperties": false,
                            "type": "object"
                        },
                        "difficulty": {
                            "title": "number",
                            "type": "number"
                        },
                        "extraData": {
                            "items": {
                                "description": "Number is a number",
                                "title": "number",
                                "type": "number"
                            },
                            "type": "array"
                        },
                        "gasLimit": {
                            "title": "number",
                            "type": "number"
                        },
                        "gasUsed": {
                            "title": "number",
                            "type": "number"
                        },
                        "hash": {
                            "items": {
                                "description": "Number is a number",
                                "title": "number",
                                "type": "number"
                            },
                            "maxItems": 32,
                            "minItems": 32,
                            "type": "array"
                        },
                        "logsBloom": {
                            "items": {
                                "description": "Number is a number",
                                "title": "number",
                                "type": "number"
                            },
                            "type": "array"
                        },
                        "miner": {
                            "items": {
                                "description": "Number is a number",
                                "title": "number",
                                "type": "number"
                            },
                            "maxItems": 20,
                            "minItems": 20,
                            "type": "array"
                        },
                        "mixHash": {
                            "items": {
                                "description": "Number is a number",
                                "title": "number",
                                "type": "number"
                            },
                            "maxItems": 32,
                            "minItems": 32,
                            "type": "array"
                        },
                        "nonce": {
                            "items": {
                                "description": "Number is a number",
                                "title": "number",
                                "type": "number"
                            },
                            "maxItems": 8,
                            "minItems": 8,
                            "type": "array"
                        },
                        "number": {
                            "title": "number",
                            "type": "number"
                        },
                        "parentHash": {
                            "items": {
                                "description": "Number is a number",
                                "title": "number",
                                "type": "number"
                            },
                            "maxItems": 32,
                            "minItems": 32,
                            "type": "array"
                        },
                        "receiptsRoot": {
                            "items": {
                                "description": "Number is a number",
                                "title": "number",
                                "type": "number"
                            },
                            "maxItems": 32,
                            "minItems": 32,
                            "type": "array"
                        },
                        "sha3Uncles": {
                            "items": {
                                "description": "Number is a number",
                                "title": "number",
                                "type": "number"
                            },
                            "maxItems": 32,
                            "minItems": 32,
                            "type": "array"
                        },
                        "size": {
                            "title": "number",
                            "type": "number"
                        },
                        "stateRoot": {
                            "items": {
                                "description": "Number is a number",
                                "title": "number",
                                "type": "number"
                            },
                            "maxItems": 32,
                            "minItems": 32,
                            "type": "array"
                        },
                        "timestamp": {
                            "title": "number",
                            "type": "number"
                        },
                        "totalDifficulty": {
                            "title": "number",
                            "type": "number"
                        },
                        "transactions": {
                            "items": {
                                "additionalProperties": true,
                                "type": "object"
                            },
                            "type": "array"
                        },
                        "transactionsRoot": {
                            "items": {
                                "description": "Number is a number",
                                "title": "number",
                                "type": "number"
                            },
                            "maxItems": 32,
                            "minItems": 32,
                            "type": "array"
                        },
                        "uncles": {
                            "items": {
                                "items": {
                                    "description": "Number is a number",
                                    "title": "number",
                                    "type": "number"
                                },
                                "maxItems": 32,
                                "minItems": 32,
                                "type": "array"
                            },
                            "type": "array"
                        }
                    },
                    "type": [
                        "object"
                    ]
                },
                "required": true,
                "deprecated": false
            },
            "deprecated": false,
            "externalDocs": {
                "description": "Github remote link",
                "url": "https://github.com/filecoin-project/lotus/blob/master/api/proxy_gen.go#L4248"
            }
        },
        {
            "name": "Filecoin.EthGetBlockByNumber",
            "description": "```go\nfunc (s *GatewayStruct) EthGetBlockByNumber(p0 context.Context, p1 string, p2 bool) (*ethtypes.EthBlock, error) {\n\tif s.Internal.EthGetBlockByNumber == nil {\n\t\treturn nil, ErrNotSupported\n\t}\n\treturn s.Internal.EthGetBlockByNumber(p0, p1, p2)\n}\n```",
            "summary": "There are not yet any comments for this method.",
            "paramStructure": "by-position",
            "params": [
                {
                    "name": "p1",
                    "description": "string",
                    "summary": "",
                    "schema": {
                        "examples": [
                            "string value"
                        ],
                        "type": [
                            "string"
                        ]
                    },
                    "required": true,
                    "deprecated": false
                },
                {
                    "name": "p2",
                    "description": "bool",
                    "summary": "",
                    "schema": {
                        "examples": [
                            true
                        ],
                        "type": [
                            "boolean"
                        ]
                    },
                    "required": true,
                    "deprecated": false
                }
            ],
            "result": {
                "name": "*ethtypes.EthBlock",
                "description": "*ethtypes.EthBlock",
                "summary": "",
                "schema": {
                    "examples": [
                        {
                            "hash": "0x37690cfec6c1bf4c3b9288c7a5d783e98731e90b0a4c177c2a374c7a9427355e",
                            "parentHash": "0x37690cfec6c1bf4c3b9288c7a5d783e98731e90b0a4c177c2a374c7a9427355e",
                            "sha3Uncles": "0x37690cfec6c1bf4c3b9288c7a5d783e98731e90b0a4c177c2a374c7a9427355e",
                            "miner": "0x5cbeecf99d3fdb3f25e309cc264f240bb0664031",
                            "stateRoot": "0x37690cfec6c1bf4c3b9288c7a5d783e98731e90b0a4c177c2a374c7a9427355e",
                            "transactionsRoot": "0x37690cfec6c1bf4c3b9288c7a5d783e98731e90b0a4c177c2a374c7a9427355e",
                            "receiptsRoot": "0x37690cfec6c1bf4c3b9288c7a5d783e98731e90b0a4c177c2a374c7a9427355e",
                            "logsBloom": "0x07",
                            "difficulty": "0x5",
                            "totalDifficulty": "0x5",
                            "number": "0x5",
                            "gasLimit": "0x5",
                            "gasUsed": "0x5",
                            "timestamp": "0x5",
                            "extraData": "0x07",
                            "mixHash": "0x37690cfec6c1bf4c3b9288c7a5d783e98731e90b0a4c177c2a374c7a9427355e",
                            "nonce": "0x0707070707070707",
                            "baseFeePerGas": "0x0",
                            "size": "0x5",
                            "transactions": [
                                {}
                            ],
                            "uncles": [
                                "0x37690cfec6c1bf4c3b9288c7a5d783e98731e90b0a4c177c2a374c7a9427355e"
                            ]
                        }
                    ],
                    "additionalProperties": false,
                    "properties": {
                        "baseFeePerGas": {
                            "additionalProperties": false,
                            "type": "object"
                        },
                        "difficulty": {
                            "title": "number",
                            "type": "number"
                        },
                        "extraData": {
                            "items": {
                                "description": "Number is a number",
                                "title": "number",
                                "type": "number"
                            },
                            "type": "array"
                        },
                        "gasLimit": {
                            "title": "number",
                            "type": "number"
                        },
                        "gasUsed": {
                            "title": "number",
                            "type": "number"
                        },
                        "hash": {
                            "items": {
                                "description": "Number is a number",
                                "title": "number",
                                "type": "number"
                            },
                            "maxItems": 32,
                            "minItems": 32,
                            "type": "array"
                        },
                        "logsBloom": {
                            "items": {
                                "description": "Number is a number",
                                "title": "number",
                                "type": "number"
                            },
                            "type": "array"
                        },
                        "miner": {
                            "items": {
                                "description": "Number is a number",
                                "title": "number",
                                "type": "number"
                            },
                            "maxItems": 20,
                            "minItems": 20,
                            "type": "array"
                        },
                        "mixHash": {
                            "items": {
                                "description": "Number is a number",
                                "title": "number",
                                "type": "number"
                            },
                            "maxItems": 32,
                            "minItems": 32,
                            "type": "array"
                        },
                        "nonce": {
                            "items": {
                                "description": "Number is a number",
                                "title": "number",
                                "type": "number"
                            },
                            "maxItems": 8,
                            "minItems": 8,
                            "type": "array"
                        },
                        "number": {
                            "title": "number",
                            "type": "number"
                        },
                        "parentHash": {
                            "items": {
                                "description": "Number is a number",
                                "title": "number",
                                "type": "number"
                            },
                            "maxItems": 32,
                            "minItems": 32,
                            "type": "array"
                        },
                        "receiptsRoot": {
                            "items": {
                                "description": "Number is a number",
                                "title": "number",
                                "type": "number"
                            },
                            "maxItems": 32,
                            "minItems": 32,
                            "type": "array"
                        },
                        "sha3Uncles": {
                            "items": {
                                "description": "Number is a number",
                                "title": "number",
                                "type": "number"
                            },
                            "maxItems": 32,
                            "minItems": 32,
                            "type": "array"
                        },
                        "size": {
                            "title": "number",
                            "type": "number"
                        },
                        "stateRoot": {
                            "items": {
                                "description": "Number is a number",
                                "title": "number",
                                "type": "number"
                            },
                            "maxItems": 32,
                            "minItems": 32,
                            "type": "array"
                        },
                        "timestamp": {
                            "title": "number",
                            "type": "number"
                        },
                        "totalDifficulty": {
                            "title": "number",
                            "type": "number"
                        },
                        "transactions": {
                            "items": {
                                "additionalProperties": true,
                                "type": "object"
                            },
                            "type": "array"
                        },
                        "transactionsRoot": {
                            "items": {
                                "description": "Number is a number",
                                "title": "number",
                                "type": "number"
                            },
                            "maxItems": 32,
                            "minItems": 32,
                            "type": "array"
                        },
                        "uncles": {
                            "items": {
                                "items": {
                                    "description": "Number is a number",
                                    "title": "number",
                                    "type": "number"
                                },
                                "maxItems": 32,
                                "minItems": 32,
                                "type": "array"
                            },
                            "type": "array"
                        }
                    },
                    "type": [
                        "object"
                    ]
                },
                "required": true,
                "deprecated": false
            },
            "deprecated": false,
            "externalDocs": {
                "description": "Github remote link",
                "url": "https://github.com/filecoin-project/lotus/blob/master/api/proxy_gen.go#L4259"
            }
        },
        {
            "name": "Filecoin.EthGetBlockReceipts",
            "description": "```go\nfunc (s *GatewayStruct) EthGetBlockReceipts(p0 context.Context, p1 ethtypes.EthBlockNumberOrHash) ([]*EthTxReceipt, error) {\n\tif s.Internal.EthGetBlockReceipts == nil {\n\t\treturn *new([]*EthTxReceipt), ErrNotSupported\n\t}\n\treturn s.Internal.EthGetBlockReceipts(p0, p1)\n}\n```",
            "summary": "There are not yet any comments for this method.",
            "paramStructure": "by-position",
            "params": [
                {
                    "name": "p1",
                    "description": "ethtypes.EthBlockNumberOrHash",
                    "summary": "",
                    "schema": {
                        "examples": [
                            "string value"
                        ],
                        "additionalProperties": false,
                        "properties": {
                            "blockHash": {
                                "items": {
                                    "description": "Number is a number",
                                    "title": "number",
                                    "type": "number"
                                },
                                "maxItems": 32,
                                "minItems": 32,
                                "type": "array"
                            },
                            "blockNumber": {
                                "title": "number",
                                "type": "number"
                            },
                            "requireCanonical": {
                                "type": "boolean"
                            }
                        },
                        "type": [
                            "object"
                        ]
                    },
                    "required": true,
                    "deprecated": false
                }
            ],
            "result": {
                "name": "[]*EthTxReceipt",
                "description": "[]*EthTxReceipt",
                "summary": "",
                "schema": {
                    "examples": [
                        [
                            {
                                "transactionHash": "0x37690cfec6c1bf4c3b9288c7a5d783e98731e90b0a4c177c2a374c7a9427355e",
                                "transactionIndex": "0x5",
                                "blockHash": "0x37690cfec6c1bf4c3b9288c7a5d783e98731e90b0a4c177c2a374c7a9427355e",
                                "blockNumber": "0x5",
                                "from": "0x5cbeecf99d3fdb3f25e309cc264f240bb0664031",
                                "to": "0x5cbeecf99d3fdb3f25e309cc264f240bb0664031",
                                "root": "0x37690cfec6c1bf4c3b9288c7a5d783e98731e90b0a4c177c2a374c7a9427355e",
                                "status": "0x5",
                                "contractAddress": "0x5cbeecf99d3fdb3f25e309cc264f240bb0664031",
                                "cumulativeGasUsed": "0x5",
                                "gasUsed": "0x5",
                                "effectiveGasPrice": "0x0",
                                "logsBloom": "0x07",
                                "logs": [
                                    {
                                        "address": "0x5cbeecf99d3fdb3f25e309cc264f240bb0664031",
                                        "data": "0x07",
                                        "topics": [
                                            "0x37690cfec6c1bf4c3b9288c7a5d783e98731e90b0a4c177c2a374c7a9427355e"
                                        ],
                                        "removed": true,
                                        "logIndex": "0x5",
                                        "transactionIndex": "0x5",
                                        "transactionHash": "0x37690cfec6c1bf4c3b9288c7a5d783e98731e90b0a4c177c2a374c7a9427355e",
                                        "blockHash": "0x37690cfec6c1bf4c3b9288c7a5d783e98731e90b0a4c177c2a374c7a9427355e",
                                        "blockNumber": "0x5"
                                    }
                                ],
                                "type": "0x5"
                            }
                        ]
                    ],
                    "items": [
                        {
                            "additionalProperties": false,
                            "properties": {
                                "blockHash": {
                                    "items": {
                                        "description": "Number is a number",
                                        "title": "number",
                                        "type": "number"
                                    },
                                    "maxItems": 32,
                                    "minItems": 32,
                                    "type": "array"
                                },
                                "blockNumber": {
                                    "title": "number",
                                    "type": "number"
                                },
                                "contractAddress": {
                                    "items": {
                                        "description": "Number is a number",
                                        "title": "number",
                                        "type": "number"
                                    },
                                    "maxItems": 20,
                                    "minItems": 20,
                                    "type": "array"
                                },
                                "cumulativeGasUsed": {
                                    "title": "number",
                                    "type": "number"
                                },
                                "effectiveGasPrice": {
                                    "additionalProperties": false,
                                    "type": "object"
                                },
                                "from": {
                                    "items": {
                                        "description": "Number is a number",
                                        "title": "number",
                                        "type": "number"
                                    },
                                    "maxItems": 20,
                                    "minItems": 20,
                                    "type": "array"
                                },
                                "gasUsed": {
                                    "title": "number",
                                    "type": "number"
                                },
                                "logs": {
                                    "items": {
                                        "additionalProperties": false,
                                        "properties": {
                                            "address": {
                                                "items": {
                                                    "description": "Number is a number",
                                                    "title": "number",
                                                    "type": "number"
                                                },
                                                "maxItems": 20,
                                                "minItems": 20,
                                                "type": "array"
                                            },
                                            "blockHash": {
                                                "items": {
                                                    "description": "Number is a number",
                                                    "title": "number",
                                                    "type": "number"
                                                },
                                                "maxItems": 32,
                                                "minItems": 32,
                                                "type": "array"
                                            },
                                            "blockNumber": {
                                                "title": "number",
                                                "type": "number"
                                            },
                                            "data": {
                                                "items": {
                                                    "description": "Number is a number",
                                                    "title": "number",
                                                    "type": "number"
                                                },
                                                "type": "array"
                                            },
                                            "logIndex": {
                                                "title": "number",
                                                "type": "number"
                                            },
                                            "removed": {
                                                "type": "boolean"
                                            },
                                            "topics": {
                                                "items": {
                                                    "items": {
                                                        "description": "Number is a number",
                                                        "title": "number",
                                                        "type": "number"
                                                    },
                                                    "maxItems": 32,
                                                    "minItems": 32,
                                                    "type": "array"
                                                },
                                                "type": "array"
                                            },
                                            "transactionHash": {
                                                "items": {
                                                    "description": "Number is a number",
                                                    "title": "number",
                                                    "type": "number"
                                                },
                                                "maxItems": 32,
                                                "minItems": 32,
                                                "type": "array"
                                            },
                                            "transactionIndex": {
                                                "title": "number",
                                                "type": "number"
                                            }
                                        },
                                        "type": "object"
                                    },
                                    "type": "array"
                                },
                                "logsBloom": {
                                    "items": {
                                        "description": "Number is a number",
                                        "title": "number",
                                        "type": "number"
                                    },
                                    "type": "array"
                                },
                                "root": {
                                    "items": {
                                        "description": "Number is a number",
                                        "title": "number",
                                        "type": "number"
                                    },
                                    "maxItems": 32,
                                    "minItems": 32,
                                    "type": "array"
                                },
                                "status": {
                                    "title": "number",
                                    "type": "number"
                                },
                                "to": {
                                    "items": {
                                        "description": "Number is a number",
                                        "title": "number",
                                        "type": "number"
                                    },
                                    "maxItems": 20,
                                    "minItems": 20,
                                    "type": "array"
                                },
                                "transactionHash": {
                                    "items": {
                                        "description": "Number is a number",
                                        "title": "number",
                                        "type": "number"
                                    },
                                    "maxItems": 32,
                                    "minItems": 32,
                                    "type": "array"
                                },
                                "transactionIndex": {
                                    "title": "number",
                                    "type": "number"
                                },
                                "type": {
                                    "title": "number",
                                    "type": "number"
                                }
                            },
                            "type": [
                                "object"
                            ]
                        }
                    ],
                    "type": [
                        "array"
                    ]
                },
                "required": true,
                "deprecated": false
            },
            "deprecated": false,
            "externalDocs": {
                "description": "Github remote link",
                "url": "https://github.com/filecoin-project/lotus/blob/master/api/proxy_gen.go#L4270"
            }
        },
        {
            "name": "Filecoin.EthGetBlockReceiptsLimited",
            "description": "```go\nfunc (s *GatewayStruct) EthGetBlockReceiptsLimited(p0 context.Context, p1 ethtypes.EthBlockNumberOrHash, p2 abi.ChainEpoch) ([]*EthTxReceipt, error) {\n\tif s.Internal.EthGetBlockReceiptsLimited == nil {\n\t\treturn *new([]*EthTxReceipt), ErrNotSupported\n\t}\n\treturn s.Internal.EthGetBlockReceiptsLimited(p0, p1, p2)\n}\n```",
            "summary": "There are not yet any comments for this method.",
            "paramStructure": "by-position",
            "params": [
                {
                    "name": "p1",
                    "description": "ethtypes.EthBlockNumberOrHash",
                    "summary": "",
                    "schema": {
                        "examples": [
                            "string value"
                        ],
                        "additionalProperties": false,
                        "properties": {
                            "blockHash": {
                                "items": {
                                    "description": "Number is a number",
                                    "title": "number",
                                    "type": "number"
                                },
                                "maxItems": 32,
                                "minItems": 32,
                                "type": "array"
                            },
                            "blockNumber": {
                                "title": "number",
                                "type": "number"
                            },
                            "requireCanonical": {
                                "type": "boolean"
                            }
                        },
                        "type": [
                            "object"
                        ]
                    },
                    "required": true,
                    "deprecated": false
                },
                {
                    "name": "p2",
                    "description": "abi.ChainEpoch",
                    "summary": "",
                    "schema": {
                        "title": "number",
                        "description": "Number is a number",
                        "examples": [
                            10101
                        ],
                        "type": [
                            "number"
                        ]
                    },
                    "required": true,
                    "deprecated": false
                }
            ],
            "result": {
                "name": "[]*EthTxReceipt",
                "description": "[]*EthTxReceipt",
                "summary": "",
                "schema": {
                    "examples": [
                        [
                            {
                                "transactionHash": "0x37690cfec6c1bf4c3b9288c7a5d783e98731e90b0a4c177c2a374c7a9427355e",
                                "transactionIndex": "0x5",
                                "blockHash": "0x37690cfec6c1bf4c3b9288c7a5d783e98731e90b0a4c177c2a374c7a9427355e",
                                "blockNumber": "0x5",
                                "from": "0x5cbeecf99d3fdb3f25e309cc264f240bb0664031",
                                "to": "0x5cbeecf99d3fdb3f25e309cc264f240bb0664031",
                                "root": "0x37690cfec6c1bf4c3b9288c7a5d783e98731e90b0a4c177c2a374c7a9427355e",
                                "status": "0x5",
                                "contractAddress": "0x5cbeecf99d3fdb3f25e309cc264f240bb0664031",
                                "cumulativeGasUsed": "0x5",
                                "gasUsed": "0x5",
                                "effectiveGasPrice": "0x0",
                                "logsBloom": "0x07",
                                "logs": [
                                    {
                                        "address": "0x5cbeecf99d3fdb3f25e309cc264f240bb0664031",
                                        "data": "0x07",
                                        "topics": [
                                            "0x37690cfec6c1bf4c3b9288c7a5d783e98731e90b0a4c177c2a374c7a9427355e"
                                        ],
                                        "removed": true,
                                        "logIndex": "0x5",
                                        "transactionIndex": "0x5",
                                        "transactionHash": "0x37690cfec6c1bf4c3b9288c7a5d783e98731e90b0a4c177c2a374c7a9427355e",
                                        "blockHash": "0x37690cfec6c1bf4c3b9288c7a5d783e98731e90b0a4c177c2a374c7a9427355e",
                                        "blockNumber": "0x5"
                                    }
                                ],
                                "type": "0x5"
                            }
                        ]
                    ],
                    "items": [
                        {
                            "additionalProperties": false,
                            "properties": {
                                "blockHash": {
                                    "items": {
                                        "description": "Number is a number",
                                        "title": "number",
                                        "type": "number"
                                    },
                                    "maxItems": 32,
                                    "minItems": 32,
                                    "type": "array"
                                },
                                "blockNumber": {
                                    "title": "number",
                                    "type": "number"
                                },
                                "contractAddress": {
                                    "items": {
                                        "description": "Number is a number",
                                        "title": "number",
                                        "type": "number"
                                    },
                                    "maxItems": 20,
                                    "minItems": 20,
                                    "type": "array"
                                },
                                "cumulativeGasUsed": {
                                    "title": "number",
                                    "type": "number"
                                },
                                "effectiveGasPrice": {
                                    "additionalProperties": false,
                                    "type": "object"
                                },
                                "from": {
                                    "items": {
                                        "description": "Number is a number",
                                        "title": "number",
                                        "type": "number"
                                    },
                                    "maxItems": 20,
                                    "minItems": 20,
                                    "type": "array"
                                },
                                "gasUsed": {
                                    "title": "number",
                                    "type": "number"
                                },
                                "logs": {
                                    "items": {
                                        "additionalProperties": false,
                                        "properties": {
                                            "address": {
                                                "items": {
                                                    "description": "Number is a number",
                                                    "title": "number",
                                                    "type": "number"
                                                },
                                                "maxItems": 20,
                                                "minItems": 20,
                                                "type": "array"
                                            },
                                            "blockHash": {
                                                "items": {
                                                    "description": "Number is a number",
                                                    "title": "number",
                                                    "type": "number"
                                                },
                                                "maxItems": 32,
                                                "minItems": 32,
                                                "type": "array"
                                            },
                                            "blockNumber": {
                                                "title": "number",
                                                "type": "number"
                                            },
                                            "data": {
                                                "items": {
                                                    "description": "Number is a number",
                                                    "title": "number",
                                                    "type": "number"
                                                },
                                                "type": "array"
                                            },
                                            "logIndex": {
                                                "title": "number",
                                                "type": "number"
                                            },
                                            "removed": {
                                                "type": "boolean"
                                            },
                                            "topics": {
                                                "items": {
                                                    "items": {
                                                        "description": "Number is a number",
                                                        "title": "number",
                                                        "type": "number"
                                                    },
                                                    "maxItems": 32,
                                                    "minItems": 32,
                                                    "type": "array"
                                                },
                                                "type": "array"
                                            },
                                            "transactionHash": {
                                                "items": {
                                                    "description": "Number is a number",
                                                    "title": "number",
                                                    "type": "number"
                                                },
                                                "maxItems": 32,
                                                "minItems": 32,
                                                "type": "array"
                                            },
                                            "transactionIndex": {
                                                "title": "number",
                                                "type": "number"
                                            }
                                        },
                                        "type": "object"
                                    },
                                    "type": "array"
                                },
                                "logsBloom": {
                                    "items": {
                                        "description": "Number is a number",
                                        "title": "number",
                                        "type": "number"
                                    },
                                    "type": "array"
                                },
                                "root": {
                                    "items": {
                                        "description": "Number is a number",
                                        "title": "number",
                                        "type": "number"
                                    },
                                    "maxItems": 32,
                                    "minItems": 32,
                                    "type": "array"
                                },
                                "status": {
                                    "title": "number",
                                    "type": "number"
                                },
                                "to": {
                                    "items": {
                                        "description": "Number is a number",
                                        "title": "number",
                                        "type": "number"
                                    },
                                    "maxItems": 20,
                                    "minItems": 20,
                                    "type": "array"
                                },
                                "transactionHash": {
                                    "items": {
                                        "description": "Number is a number",
                                        "title": "number",
                                        "type": "number"
                                    },
                                    "maxItems": 32,
                                    "minItems": 32,
                                    "type": "array"
                                },
                                "transactionIndex": {
                                    "title": "number",
                                    "type": "number"
                                },
                                "type": {
                                    "title": "number",
                                    "type": "number"
                                }
                            },
                            "type": [
                                "object"
                            ]
                        }
                    ],
                    "type": [
                        "array"
                    ]
                },
                "required": true,
                "deprecated": false
            },
            "deprecated": false,
            "externalDocs": {
                "description": "Github remote link",
                "url": "https://github.com/filecoin-project/lotus/blob/master/api/proxy_gen.go#L4281"
            }
        },
        {
            "name": "Filecoin.EthGetBlockTransactionCountByHash",
            "description": "```go\nfunc (s *GatewayStruct) EthGetBlockTransactionCountByHash(p0 context.Context, p1 ethtypes.EthHash) (ethtypes.EthUint64, error) {\n\tif s.Internal.EthGetBlockTransactionCountByHash == nil {\n\t\treturn *new(ethtypes.EthUint64), ErrNotSupported\n\t}\n\treturn s.Internal.EthGetBlockTransactionCountByHash(p0, p1)\n}\n```",
            "summary": "There are not yet any comments for this method.",
            "paramStructure": "by-position",
            "params": [
                {
                    "name": "p1",
                    "description": "ethtypes.EthHash",
                    "summary": "",
                    "schema": {
                        "examples": [
                            "0x37690cfec6c1bf4c3b9288c7a5d783e98731e90b0a4c177c2a374c7a9427355e"
                        ],
                        "items": [
                            {
                                "title": "number",
                                "description": "Number is a number",
                                "type": [
                                    "number"
                                ]
                            }
                        ],
                        "maxItems": 32,
                        "minItems": 32,
                        "type": [
                            "array"
                        ]
                    },
                    "required": true,
                    "deprecated": false
                }
            ],
            "result": {
                "name": "ethtypes.EthUint64",
                "description": "ethtypes.EthUint64",
                "summary": "",
                "schema": {
                    "title": "number",
                    "description": "Number is a number",
                    "examples": [
                        "0x5"
                    ],
                    "type": [
                        "number"
                    ]
                },
                "required": true,
                "deprecated": false
            },
            "deprecated": false,
            "externalDocs": {
                "description": "Github remote link",
                "url": "https://github.com/filecoin-project/lotus/blob/master/api/proxy_gen.go#L4292"
            }
        },
        {
            "name": "Filecoin.EthGetBlockTransactionCountByNumber",
            "description": "```go\nfunc (s *GatewayStruct) EthGetBlockTransactionCountByNumber(p0 context.Context, p1 ethtypes.EthUint64) (ethtypes.EthUint64, error) {\n\tif s.Internal.EthGetBlockTransactionCountByNumber == nil {\n\t\treturn *new(ethtypes.EthUint64), ErrNotSupported\n\t}\n\treturn s.Internal.EthGetBlockTransactionCountByNumber(p0, p1)\n}\n```",
            "summary": "There are not yet any comments for this method.",
            "paramStructure": "by-position",
            "params": [
                {
                    "name": "p1",
                    "description": "ethtypes.EthUint64",
                    "summary": "",
                    "schema": {
                        "title": "number",
                        "description": "Number is a number",
                        "examples": [
                            "0x5"
                        ],
                        "type": [
                            "number"
                        ]
                    },
                    "required": true,
                    "deprecated": false
                }
            ],
            "result": {
                "name": "ethtypes.EthUint64",
                "description": "ethtypes.EthUint64",
                "summary": "",
                "schema": {
                    "title": "number",
                    "description": "Number is a number",
                    "examples": [
                        "0x5"
                    ],
                    "type": [
                        "number"
                    ]
                },
                "required": true,
                "deprecated": false
            },
            "deprecated": false,
            "externalDocs": {
                "description": "Github remote link",
                "url": "https://github.com/filecoin-project/lotus/blob/master/api/proxy_gen.go#L4303"
            }
        },
        {
            "name": "Filecoin.EthGetCode",
            "description": "```go\nfunc (s *GatewayStruct) EthGetCode(p0 context.Context, p1 ethtypes.EthAddress, p2 ethtypes.EthBlockNumberOrHash) (ethtypes.EthBytes, error) {\n\tif s.Internal.EthGetCode == nil {\n\t\treturn *new(ethtypes.EthBytes), ErrNotSupported\n\t}\n\treturn s.Internal.EthGetCode(p0, p1, p2)\n}\n```",
            "summary": "There are not yet any comments for this method.",
            "paramStructure": "by-position",
            "params": [
                {
                    "name": "p1",
                    "description": "ethtypes.EthAddress",
                    "summary": "",
                    "schema": {
                        "examples": [
                            "0x5cbeecf99d3fdb3f25e309cc264f240bb0664031"
                        ],
                        "items": [
                            {
                                "title": "number",
                                "description": "Number is a number",
                                "type": [
                                    "number"
                                ]
                            }
                        ],
                        "maxItems": 20,
                        "minItems": 20,
                        "type": [
                            "array"
                        ]
                    },
                    "required": true,
                    "deprecated": false
                },
                {
                    "name": "p2",
                    "description": "ethtypes.EthBlockNumberOrHash",
                    "summary": "",
                    "schema": {
                        "examples": [
                            "string value"
                        ],
                        "additionalProperties": false,
                        "properties": {
                            "blockHash": {
                                "items": {
                                    "description": "Number is a number",
                                    "title": "number",
                                    "type": "number"
                                },
                                "maxItems": 32,
                                "minItems": 32,
                                "type": "array"
                            },
                            "blockNumber": {
                                "title": "number",
                                "type": "number"
                            },
                            "requireCanonical": {
                                "type": "boolean"
                            }
                        },
                        "type": [
                            "object"
                        ]
                    },
                    "required": true,
                    "deprecated": false
                }
            ],
            "result": {
                "name": "ethtypes.EthBytes",
                "description": "ethtypes.EthBytes",
                "summary": "",
                "schema": {
                    "examples": [
                        "0x07"
                    ],
                    "items": [
                        {
                            "title": "number",
                            "description": "Number is a number",
                            "type": [
                                "number"
                            ]
                        }
                    ],
                    "type": [
                        "array"
                    ]
                },
                "required": true,
                "deprecated": false
            },
            "deprecated": false,
            "externalDocs": {
                "description": "Github remote link",
                "url": "https://github.com/filecoin-project/lotus/blob/master/api/proxy_gen.go#L4314"
            }
        },
        {
            "name": "Filecoin.EthGetFilterChanges",
            "description": "```go\nfunc (s *GatewayStruct) EthGetFilterChanges(p0 context.Context, p1 ethtypes.EthFilterID) (*ethtypes.EthFilterResult, error) {\n\tif s.Internal.EthGetFilterChanges == nil {\n\t\treturn nil, ErrNotSupported\n\t}\n\treturn s.Internal.EthGetFilterChanges(p0, p1)\n}\n```",
            "summary": "There are not yet any comments for this method.",
            "paramStructure": "by-position",
            "params": [
                {
                    "name": "p1",
                    "description": "ethtypes.EthFilterID",
                    "summary": "",
                    "schema": {
                        "examples": [
                            "0x37690cfec6c1bf4c3b9288c7a5d783e98731e90b0a4c177c2a374c7a9427355e"
                        ],
                        "items": [
                            {
                                "title": "number",
                                "description": "Number is a number",
                                "type": [
                                    "number"
                                ]
                            }
                        ],
                        "maxItems": 32,
                        "minItems": 32,
                        "type": [
                            "array"
                        ]
                    },
                    "required": true,
                    "deprecated": false
                }
            ],
            "result": {
                "name": "*ethtypes.EthFilterResult",
                "description": "*ethtypes.EthFilterResult",
                "summary": "",
                "schema": {
                    "examples": [
                        [
                            {}
                        ]
                    ],
                    "additionalProperties": false,
                    "properties": {
                        "Results": {
                            "items": {
                                "additionalProperties": true,
                                "type": "object"
                            },
                            "type": "array"
                        }
                    },
                    "type": [
                        "object"
                    ]
                },
                "required": true,
                "deprecated": false
            },
            "deprecated": false,
            "externalDocs": {
                "description": "Github remote link",
                "url": "https://github.com/filecoin-project/lotus/blob/master/api/proxy_gen.go#L4325"
            }
        },
        {
            "name": "Filecoin.EthGetFilterLogs",
            "description": "```go\nfunc (s *GatewayStruct) EthGetFilterLogs(p0 context.Context, p1 ethtypes.EthFilterID) (*ethtypes.EthFilterResult, error) {\n\tif s.Internal.EthGetFilterLogs == nil {\n\t\treturn nil, ErrNotSupported\n\t}\n\treturn s.Internal.EthGetFilterLogs(p0, p1)\n}\n```",
            "summary": "There are not yet any comments for this method.",
            "paramStructure": "by-position",
            "params": [
                {
                    "name": "p1",
                    "description": "ethtypes.EthFilterID",
                    "summary": "",
                    "schema": {
                        "examples": [
                            "0x37690cfec6c1bf4c3b9288c7a5d783e98731e90b0a4c177c2a374c7a9427355e"
                        ],
                        "items": [
                            {
                                "title": "number",
                                "description": "Number is a number",
                                "type": [
                                    "number"
                                ]
                            }
                        ],
                        "maxItems": 32,
                        "minItems": 32,
                        "type": [
                            "array"
                        ]
                    },
                    "required": true,
                    "deprecated": false
                }
            ],
            "result": {
                "name": "*ethtypes.EthFilterResult",
                "description": "*ethtypes.EthFilterResult",
                "summary": "",
                "schema": {
                    "examples": [
                        [
                            {}
                        ]
                    ],
                    "additionalProperties": false,
                    "properties": {
                        "Results": {
                            "items": {
                                "additionalProperties": true,
                                "type": "object"
                            },
                            "type": "array"
                        }
                    },
                    "type": [
                        "object"
                    ]
                },
                "required": true,
                "deprecated": false
            },
            "deprecated": false,
            "externalDocs": {
                "description": "Github remote link",
                "url": "https://github.com/filecoin-project/lotus/blob/master/api/proxy_gen.go#L4336"
            }
        },
        {
            "name": "Filecoin.EthGetLogs",
            "description": "```go\nfunc (s *GatewayStruct) EthGetLogs(p0 context.Context, p1 *ethtypes.EthFilterSpec) (*ethtypes.EthFilterResult, error) {\n\tif s.Internal.EthGetLogs == nil {\n\t\treturn nil, ErrNotSupported\n\t}\n\treturn s.Internal.EthGetLogs(p0, p1)\n}\n```",
            "summary": "There are not yet any comments for this method.",
            "paramStructure": "by-position",
            "params": [
                {
                    "name": "p1",
                    "description": "*ethtypes.EthFilterSpec",
                    "summary": "",
                    "schema": {
                        "examples": [
                            {
                                "fromBlock": "2301220",
                                "address": [
                                    "0x5cbeecf99d3fdb3f25e309cc264f240bb0664031"
                                ],
                                "topics": null
                            }
                        ],
                        "additionalProperties": false,
                        "properties": {
                            "address": {
                                "items": {
                                    "items": {
                                        "description": "Number is a number",
                                        "title": "number",
                                        "type": "number"
                                    },
                                    "maxItems": 20,
                                    "minItems": 20,
                                    "type": "array"
                                },
                                "type": "array"
                            },
                            "blockHash": {
                                "items": {
                                    "description": "Number is a number",
                                    "title": "number",
                                    "type": "number"
                                },
                                "maxItems": 32,
                                "minItems": 32,
                                "type": "array"
                            },
                            "fromBlock": {
                                "type": "string"
                            },
                            "toBlock": {
                                "type": "string"
                            },
                            "topics": {
                                "items": {
                                    "items": {
                                        "items": {
                                            "description": "Number is a number",
                                            "title": "number",
                                            "type": "number"
                                        },
                                        "maxItems": 32,
                                        "minItems": 32,
                                        "type": "array"
                                    },
                                    "type": "array"
                                },
                                "type": "array"
                            }
                        },
                        "type": [
                            "object"
                        ]
                    },
                    "required": true,
                    "deprecated": false
                }
            ],
            "result": {
                "name": "*ethtypes.EthFilterResult",
                "description": "*ethtypes.EthFilterResult",
                "summary": "",
                "schema": {
                    "examples": [
                        [
                            {}
                        ]
                    ],
                    "additionalProperties": false,
                    "properties": {
                        "Results": {
                            "items": {
                                "additionalProperties": true,
                                "type": "object"
                            },
                            "type": "array"
                        }
                    },
                    "type": [
                        "object"
                    ]
                },
                "required": true,
                "deprecated": false
            },
            "deprecated": false,
            "externalDocs": {
                "description": "Github remote link",
                "url": "https://github.com/filecoin-project/lotus/blob/master/api/proxy_gen.go#L4347"
            }
        },
        {
            "name": "Filecoin.EthGetMessageCidByTransactionHash",
            "description": "```go\nfunc (s *GatewayStruct) EthGetMessageCidByTransactionHash(p0 context.Context, p1 *ethtypes.EthHash) (*cid.Cid, error) {\n\tif s.Internal.EthGetMessageCidByTransactionHash == nil {\n\t\treturn nil, ErrNotSupported\n\t}\n\treturn s.Internal.EthGetMessageCidByTransactionHash(p0, p1)\n}\n```",
            "summary": "There are not yet any comments for this method.",
            "paramStructure": "by-position",
            "params": [
                {
                    "name": "p1",
                    "description": "*ethtypes.EthHash",
                    "summary": "",
                    "schema": {
                        "examples": [
                            "0x37690cfec6c1bf4c3b9288c7a5d783e98731e90b0a4c177c2a374c7a9427355e"
                        ],
                        "items": [
                            {
                                "title": "number",
                                "description": "Number is a number",
                                "type": [
                                    "number"
                                ]
                            }
                        ],
                        "maxItems": 32,
                        "minItems": 32,
                        "type": [
                            "array"
                        ]
                    },
                    "required": true,
                    "deprecated": false
                }
            ],
            "result": {
                "name": "*cid.Cid",
                "description": "*cid.Cid",
                "summary": "",
                "schema": {
                    "title": "Content Identifier",
                    "description": "Cid represents a self-describing content addressed identifier. It is formed by a Version, a Codec (which indicates a multicodec-packed content type) and a Multihash.",
                    "examples": [
                        {
                            "/": "bafy2bzacea3wsdh6y3a36tb3skempjoxqpuyompjbmfeyf34fi3uy6uue42v4"
                        }
                    ],
                    "type": [
                        "string"
                    ]
                },
                "required": true,
                "deprecated": false
            },
            "deprecated": false,
            "externalDocs": {
                "description": "Github remote link",
                "url": "https://github.com/filecoin-project/lotus/blob/master/api/proxy_gen.go#L4358"
            }
        },
        {
            "name": "Filecoin.EthGetStorageAt",
            "description": "```go\nfunc (s *GatewayStruct) EthGetStorageAt(p0 context.Context, p1 ethtypes.EthAddress, p2 ethtypes.EthBytes, p3 ethtypes.EthBlockNumberOrHash) (ethtypes.EthBytes, error) {\n\tif s.Internal.EthGetStorageAt == nil {\n\t\treturn *new(ethtypes.EthBytes), ErrNotSupported\n\t}\n\treturn s.Internal.EthGetStorageAt(p0, p1, p2, p3)\n}\n```",
            "summary": "There are not yet any comments for this method.",
            "paramStructure": "by-position",
            "params": [
                {
                    "name": "p1",
                    "description": "ethtypes.EthAddress",
                    "summary": "",
                    "schema": {
                        "examples": [
                            "0x5cbeecf99d3fdb3f25e309cc264f240bb0664031"
                        ],
                        "items": [
                            {
                                "title": "number",
                                "description": "Number is a number",
                                "type": [
                                    "number"
                                ]
                            }
                        ],
                        "maxItems": 20,
                        "minItems": 20,
                        "type": [
                            "array"
                        ]
                    },
                    "required": true,
                    "deprecated": false
                },
                {
                    "name": "p2",
                    "description": "ethtypes.EthBytes",
                    "summary": "",
                    "schema": {
                        "examples": [
                            "0x07"
                        ],
                        "items": [
                            {
                                "title": "number",
                                "description": "Number is a number",
                                "type": [
                                    "number"
                                ]
                            }
                        ],
                        "type": [
                            "array"
                        ]
                    },
                    "required": true,
                    "deprecated": false
                },
                {
                    "name": "p3",
                    "description": "ethtypes.EthBlockNumberOrHash",
                    "summary": "",
                    "schema": {
                        "examples": [
                            "string value"
                        ],
                        "additionalProperties": false,
                        "properties": {
                            "blockHash": {
                                "items": {
                                    "description": "Number is a number",
                                    "title": "number",
                                    "type": "number"
                                },
                                "maxItems": 32,
                                "minItems": 32,
                                "type": "array"
                            },
                            "blockNumber": {
                                "title": "number",
                                "type": "number"
                            },
                            "requireCanonical": {
                                "type": "boolean"
                            }
                        },
                        "type": [
                            "object"
                        ]
                    },
                    "required": true,
                    "deprecated": false
                }
            ],
            "result": {
                "name": "ethtypes.EthBytes",
                "description": "ethtypes.EthBytes",
                "summary": "",
                "schema": {
                    "examples": [
                        "0x07"
                    ],
                    "items": [
                        {
                            "title": "number",
                            "description": "Number is a number",
                            "type": [
                                "number"
                            ]
                        }
                    ],
                    "type": [
                        "array"
                    ]
                },
                "required": true,
                "deprecated": false
            },
            "deprecated": false,
            "externalDocs": {
                "description": "Github remote link",
                "url": "https://github.com/filecoin-project/lotus/blob/master/api/proxy_gen.go#L4369"
            }
        },
        {
            "name": "Filecoin.EthGetTransactionByHash",
            "description": "```go\nfunc (s *GatewayStruct) EthGetTransactionByHash(p0 context.Context, p1 *ethtypes.EthHash) (*ethtypes.EthTx, error) {\n\tif s.Internal.EthGetTransactionByHash == nil {\n\t\treturn nil, ErrNotSupported\n\t}\n\treturn s.Internal.EthGetTransactionByHash(p0, p1)\n}\n```",
            "summary": "There are not yet any comments for this method.",
            "paramStructure": "by-position",
            "params": [
                {
                    "name": "p1",
                    "description": "*ethtypes.EthHash",
                    "summary": "",
                    "schema": {
                        "examples": [
                            "0x37690cfec6c1bf4c3b9288c7a5d783e98731e90b0a4c177c2a374c7a9427355e"
                        ],
                        "items": [
                            {
                                "title": "number",
                                "description": "Number is a number",
                                "type": [
                                    "number"
                                ]
                            }
                        ],
                        "maxItems": 32,
                        "minItems": 32,
                        "type": [
                            "array"
                        ]
                    },
                    "required": true,
                    "deprecated": false
                }
            ],
            "result": {
                "name": "*ethtypes.EthTx",
                "description": "*ethtypes.EthTx",
                "summary": "",
                "schema": {
                    "examples": [
                        {
                            "chainId": "0x5",
                            "nonce": "0x5",
                            "hash": "0x37690cfec6c1bf4c3b9288c7a5d783e98731e90b0a4c177c2a374c7a9427355e",
                            "blockHash": "0x37690cfec6c1bf4c3b9288c7a5d783e98731e90b0a4c177c2a374c7a9427355e",
                            "blockNumber": "0x5",
                            "transactionIndex": "0x5",
                            "from": "0x5cbeecf99d3fdb3f25e309cc264f240bb0664031",
                            "to": "0x5cbeecf99d3fdb3f25e309cc264f240bb0664031",
                            "value": "0x0",
                            "type": "0x5",
                            "input": "0x07",
                            "gas": "0x5",
                            "maxFeePerGas": "0x0",
                            "maxPriorityFeePerGas": "0x0",
                            "gasPrice": "0x0",
                            "accessList": [
                                "0x37690cfec6c1bf4c3b9288c7a5d783e98731e90b0a4c177c2a374c7a9427355e"
                            ],
                            "v": "0x0",
                            "r": "0x0",
                            "s": "0x0"
                        }
                    ],
                    "additionalProperties": false,
                    "properties": {
                        "accessList": {
                            "items": {
                                "items": {
                                    "description": "Number is a number",
                                    "title": "number",
                                    "type": "number"
                                },
                                "maxItems": 32,
                                "minItems": 32,
                                "type": "array"
                            },
                            "type": "array"
                        },
                        "blockHash": {
                            "items": {
                                "description": "Number is a number",
                                "title": "number",
                                "type": "number"
                            },
                            "maxItems": 32,
                            "minItems": 32,
                            "type": "array"
                        },
                        "blockNumber": {
                            "title": "number",
                            "type": "number"
                        },
                        "chainId": {
                            "title": "number",
                            "type": "number"
                        },
                        "from": {
                            "items": {
                                "description": "Number is a number",
                                "title": "number",
                                "type": "number"
                            },
                            "maxItems": 20,
                            "minItems": 20,
                            "type": "array"
                        },
                        "gas": {
                            "title": "number",
                            "type": "number"
                        },
                        "gasPrice": {
                            "additionalProperties": false,
                            "type": "object"
                        },
                        "hash": {
                            "items": {
                                "description": "Number is a number",
                                "title": "number",
                                "type": "number"
                            },
                            "maxItems": 32,
                            "minItems": 32,
                            "type": "array"
                        },
                        "input": {
                            "items": {
                                "description": "Number is a number",
                                "title": "number",
                                "type": "number"
                            },
                            "type": "array"
                        },
                        "maxFeePerGas": {
                            "additionalProperties": false,
                            "type": "object"
                        },
                        "maxPriorityFeePerGas": {
                            "additionalProperties": false,
                            "type": "object"
                        },
                        "nonce": {
                            "title": "number",
                            "type": "number"
                        },
                        "r": {
                            "additionalProperties": false,
                            "type": "object"
                        },
                        "s": {
                            "additionalProperties": false,
                            "type": "object"
                        },
                        "to": {
                            "items": {
                                "description": "Number is a number",
                                "title": "number",
                                "type": "number"
                            },
                            "maxItems": 20,
                            "minItems": 20,
                            "type": "array"
                        },
                        "transactionIndex": {
                            "title": "number",
                            "type": "number"
                        },
                        "type": {
                            "title": "number",
                            "type": "number"
                        },
                        "v": {
                            "additionalProperties": false,
                            "type": "object"
                        },
                        "value": {
                            "additionalProperties": false,
                            "type": "object"
                        }
                    },
                    "type": [
                        "object"
                    ]
                },
                "required": true,
                "deprecated": false
            },
            "deprecated": false,
            "externalDocs": {
                "description": "Github remote link",
                "url": "https://github.com/filecoin-project/lotus/blob/master/api/proxy_gen.go#L4380"
            }
        },
        {
            "name": "Filecoin.EthGetTransactionByHashLimited",
            "description": "```go\nfunc (s *GatewayStruct) EthGetTransactionByHashLimited(p0 context.Context, p1 *ethtypes.EthHash, p2 abi.ChainEpoch) (*ethtypes.EthTx, error) {\n\tif s.Internal.EthGetTransactionByHashLimited == nil {\n\t\treturn nil, ErrNotSupported\n\t}\n\treturn s.Internal.EthGetTransactionByHashLimited(p0, p1, p2)\n}\n```",
            "summary": "There are not yet any comments for this method.",
            "paramStructure": "by-position",
            "params": [
                {
                    "name": "p1",
                    "description": "*ethtypes.EthHash",
                    "summary": "",
                    "schema": {
                        "examples": [
                            "0x37690cfec6c1bf4c3b9288c7a5d783e98731e90b0a4c177c2a374c7a9427355e"
                        ],
                        "items": [
                            {
                                "title": "number",
                                "description": "Number is a number",
                                "type": [
                                    "number"
                                ]
                            }
                        ],
                        "maxItems": 32,
                        "minItems": 32,
                        "type": [
                            "array"
                        ]
                    },
                    "required": true,
                    "deprecated": false
                },
                {
                    "name": "p2",
                    "description": "abi.ChainEpoch",
                    "summary": "",
                    "schema": {
                        "title": "number",
                        "description": "Number is a number",
                        "examples": [
                            10101
                        ],
                        "type": [
                            "number"
                        ]
                    },
                    "required": true,
                    "deprecated": false
                }
            ],
            "result": {
                "name": "*ethtypes.EthTx",
                "description": "*ethtypes.EthTx",
                "summary": "",
                "schema": {
                    "examples": [
                        {
                            "chainId": "0x5",
                            "nonce": "0x5",
                            "hash": "0x37690cfec6c1bf4c3b9288c7a5d783e98731e90b0a4c177c2a374c7a9427355e",
                            "blockHash": "0x37690cfec6c1bf4c3b9288c7a5d783e98731e90b0a4c177c2a374c7a9427355e",
                            "blockNumber": "0x5",
                            "transactionIndex": "0x5",
                            "from": "0x5cbeecf99d3fdb3f25e309cc264f240bb0664031",
                            "to": "0x5cbeecf99d3fdb3f25e309cc264f240bb0664031",
                            "value": "0x0",
                            "type": "0x5",
                            "input": "0x07",
                            "gas": "0x5",
                            "maxFeePerGas": "0x0",
                            "maxPriorityFeePerGas": "0x0",
                            "gasPrice": "0x0",
                            "accessList": [
                                "0x37690cfec6c1bf4c3b9288c7a5d783e98731e90b0a4c177c2a374c7a9427355e"
                            ],
                            "v": "0x0",
                            "r": "0x0",
                            "s": "0x0"
                        }
                    ],
                    "additionalProperties": false,
                    "properties": {
                        "accessList": {
                            "items": {
                                "items": {
                                    "description": "Number is a number",
                                    "title": "number",
                                    "type": "number"
                                },
                                "maxItems": 32,
                                "minItems": 32,
                                "type": "array"
                            },
                            "type": "array"
                        },
                        "blockHash": {
                            "items": {
                                "description": "Number is a number",
                                "title": "number",
                                "type": "number"
                            },
                            "maxItems": 32,
                            "minItems": 32,
                            "type": "array"
                        },
                        "blockNumber": {
                            "title": "number",
                            "type": "number"
                        },
                        "chainId": {
                            "title": "number",
                            "type": "number"
                        },
                        "from": {
                            "items": {
                                "description": "Number is a number",
                                "title": "number",
                                "type": "number"
                            },
                            "maxItems": 20,
                            "minItems": 20,
                            "type": "array"
                        },
                        "gas": {
                            "title": "number",
                            "type": "number"
                        },
                        "gasPrice": {
                            "additionalProperties": false,
                            "type": "object"
                        },
                        "hash": {
                            "items": {
                                "description": "Number is a number",
                                "title": "number",
                                "type": "number"
                            },
                            "maxItems": 32,
                            "minItems": 32,
                            "type": "array"
                        },
                        "input": {
                            "items": {
                                "description": "Number is a number",
                                "title": "number",
                                "type": "number"
                            },
                            "type": "array"
                        },
                        "maxFeePerGas": {
                            "additionalProperties": false,
                            "type": "object"
                        },
                        "maxPriorityFeePerGas": {
                            "additionalProperties": false,
                            "type": "object"
                        },
                        "nonce": {
                            "title": "number",
                            "type": "number"
                        },
                        "r": {
                            "additionalProperties": false,
                            "type": "object"
                        },
                        "s": {
                            "additionalProperties": false,
                            "type": "object"
                        },
                        "to": {
                            "items": {
                                "description": "Number is a number",
                                "title": "number",
                                "type": "number"
                            },
                            "maxItems": 20,
                            "minItems": 20,
                            "type": "array"
                        },
                        "transactionIndex": {
                            "title": "number",
                            "type": "number"
                        },
                        "type": {
                            "title": "number",
                            "type": "number"
                        },
                        "v": {
                            "additionalProperties": false,
                            "type": "object"
                        },
                        "value": {
                            "additionalProperties": false,
                            "type": "object"
                        }
                    },
                    "type": [
                        "object"
                    ]
                },
                "required": true,
                "deprecated": false
            },
            "deprecated": false,
            "externalDocs": {
                "description": "Github remote link",
                "url": "https://github.com/filecoin-project/lotus/blob/master/api/proxy_gen.go#L4391"
            }
        },
        {
            "name": "Filecoin.EthGetTransactionCount",
            "description": "```go\nfunc (s *GatewayStruct) EthGetTransactionCount(p0 context.Context, p1 ethtypes.EthAddress, p2 ethtypes.EthBlockNumberOrHash) (ethtypes.EthUint64, error) {\n\tif s.Internal.EthGetTransactionCount == nil {\n\t\treturn *new(ethtypes.EthUint64), ErrNotSupported\n\t}\n\treturn s.Internal.EthGetTransactionCount(p0, p1, p2)\n}\n```",
            "summary": "There are not yet any comments for this method.",
            "paramStructure": "by-position",
            "params": [
                {
                    "name": "p1",
                    "description": "ethtypes.EthAddress",
                    "summary": "",
                    "schema": {
                        "examples": [
                            "0x5cbeecf99d3fdb3f25e309cc264f240bb0664031"
                        ],
                        "items": [
                            {
                                "title": "number",
                                "description": "Number is a number",
                                "type": [
                                    "number"
                                ]
                            }
                        ],
                        "maxItems": 20,
                        "minItems": 20,
                        "type": [
                            "array"
                        ]
                    },
                    "required": true,
                    "deprecated": false
                },
                {
                    "name": "p2",
                    "description": "ethtypes.EthBlockNumberOrHash",
                    "summary": "",
                    "schema": {
                        "examples": [
                            "string value"
                        ],
                        "additionalProperties": false,
                        "properties": {
                            "blockHash": {
                                "items": {
                                    "description": "Number is a number",
                                    "title": "number",
                                    "type": "number"
                                },
                                "maxItems": 32,
                                "minItems": 32,
                                "type": "array"
                            },
                            "blockNumber": {
                                "title": "number",
                                "type": "number"
                            },
                            "requireCanonical": {
                                "type": "boolean"
                            }
                        },
                        "type": [
                            "object"
                        ]
                    },
                    "required": true,
                    "deprecated": false
                }
            ],
            "result": {
                "name": "ethtypes.EthUint64",
                "description": "ethtypes.EthUint64",
                "summary": "",
                "schema": {
                    "title": "number",
                    "description": "Number is a number",
                    "examples": [
                        "0x5"
                    ],
                    "type": [
                        "number"
                    ]
                },
                "required": true,
                "deprecated": false
            },
            "deprecated": false,
            "externalDocs": {
                "description": "Github remote link",
                "url": "https://github.com/filecoin-project/lotus/blob/master/api/proxy_gen.go#L4402"
            }
        },
        {
            "name": "Filecoin.EthGetTransactionHashByCid",
            "description": "```go\nfunc (s *GatewayStruct) EthGetTransactionHashByCid(p0 context.Context, p1 cid.Cid) (*ethtypes.EthHash, error) {\n\tif s.Internal.EthGetTransactionHashByCid == nil {\n\t\treturn nil, ErrNotSupported\n\t}\n\treturn s.Internal.EthGetTransactionHashByCid(p0, p1)\n}\n```",
            "summary": "There are not yet any comments for this method.",
            "paramStructure": "by-position",
            "params": [
                {
                    "name": "p1",
                    "description": "cid.Cid",
                    "summary": "",
                    "schema": {
                        "title": "Content Identifier",
                        "description": "Cid represents a self-describing content addressed identifier. It is formed by a Version, a Codec (which indicates a multicodec-packed content type) and a Multihash.",
                        "examples": [
                            {
                                "/": "bafy2bzacea3wsdh6y3a36tb3skempjoxqpuyompjbmfeyf34fi3uy6uue42v4"
                            }
                        ],
                        "type": [
                            "string"
                        ]
                    },
                    "required": true,
                    "deprecated": false
                }
            ],
            "result": {
                "name": "*ethtypes.EthHash",
                "description": "*ethtypes.EthHash",
                "summary": "",
                "schema": {
                    "examples": [
                        "0x37690cfec6c1bf4c3b9288c7a5d783e98731e90b0a4c177c2a374c7a9427355e"
                    ],
                    "items": [
                        {
                            "title": "number",
                            "description": "Number is a number",
                            "type": [
                                "number"
                            ]
                        }
                    ],
                    "maxItems": 32,
                    "minItems": 32,
                    "type": [
                        "array"
                    ]
                },
                "required": true,
                "deprecated": false
            },
            "deprecated": false,
            "externalDocs": {
                "description": "Github remote link",
                "url": "https://github.com/filecoin-project/lotus/blob/master/api/proxy_gen.go#L4413"
            }
        },
        {
            "name": "Filecoin.EthGetTransactionReceipt",
            "description": "```go\nfunc (s *GatewayStruct) EthGetTransactionReceipt(p0 context.Context, p1 ethtypes.EthHash) (*EthTxReceipt, error) {\n\tif s.Internal.EthGetTransactionReceipt == nil {\n\t\treturn nil, ErrNotSupported\n\t}\n\treturn s.Internal.EthGetTransactionReceipt(p0, p1)\n}\n```",
            "summary": "There are not yet any comments for this method.",
            "paramStructure": "by-position",
            "params": [
                {
                    "name": "p1",
                    "description": "ethtypes.EthHash",
                    "summary": "",
                    "schema": {
                        "examples": [
                            "0x37690cfec6c1bf4c3b9288c7a5d783e98731e90b0a4c177c2a374c7a9427355e"
                        ],
                        "items": [
                            {
                                "title": "number",
                                "description": "Number is a number",
                                "type": [
                                    "number"
                                ]
                            }
                        ],
                        "maxItems": 32,
                        "minItems": 32,
                        "type": [
                            "array"
                        ]
                    },
                    "required": true,
                    "deprecated": false
                }
            ],
            "result": {
                "name": "*EthTxReceipt",
                "description": "*EthTxReceipt",
                "summary": "",
                "schema": {
                    "examples": [
                        {
                            "transactionHash": "0x37690cfec6c1bf4c3b9288c7a5d783e98731e90b0a4c177c2a374c7a9427355e",
                            "transactionIndex": "0x5",
                            "blockHash": "0x37690cfec6c1bf4c3b9288c7a5d783e98731e90b0a4c177c2a374c7a9427355e",
                            "blockNumber": "0x5",
                            "from": "0x5cbeecf99d3fdb3f25e309cc264f240bb0664031",
                            "to": "0x5cbeecf99d3fdb3f25e309cc264f240bb0664031",
                            "root": "0x37690cfec6c1bf4c3b9288c7a5d783e98731e90b0a4c177c2a374c7a9427355e",
                            "status": "0x5",
                            "contractAddress": "0x5cbeecf99d3fdb3f25e309cc264f240bb0664031",
                            "cumulativeGasUsed": "0x5",
                            "gasUsed": "0x5",
                            "effectiveGasPrice": "0x0",
                            "logsBloom": "0x07",
                            "logs": [
                                {
                                    "address": "0x5cbeecf99d3fdb3f25e309cc264f240bb0664031",
                                    "data": "0x07",
                                    "topics": [
                                        "0x37690cfec6c1bf4c3b9288c7a5d783e98731e90b0a4c177c2a374c7a9427355e"
                                    ],
                                    "removed": true,
                                    "logIndex": "0x5",
                                    "transactionIndex": "0x5",
                                    "transactionHash": "0x37690cfec6c1bf4c3b9288c7a5d783e98731e90b0a4c177c2a374c7a9427355e",
                                    "blockHash": "0x37690cfec6c1bf4c3b9288c7a5d783e98731e90b0a4c177c2a374c7a9427355e",
                                    "blockNumber": "0x5"
                                }
                            ],
                            "type": "0x5"
                        }
                    ],
                    "additionalProperties": false,
                    "properties": {
                        "blockHash": {
                            "items": {
                                "description": "Number is a number",
                                "title": "number",
                                "type": "number"
                            },
                            "maxItems": 32,
                            "minItems": 32,
                            "type": "array"
                        },
                        "blockNumber": {
                            "title": "number",
                            "type": "number"
                        },
                        "contractAddress": {
                            "items": {
                                "description": "Number is a number",
                                "title": "number",
                                "type": "number"
                            },
                            "maxItems": 20,
                            "minItems": 20,
                            "type": "array"
                        },
                        "cumulativeGasUsed": {
                            "title": "number",
                            "type": "number"
                        },
                        "effectiveGasPrice": {
                            "additionalProperties": false,
                            "type": "object"
                        },
                        "from": {
                            "items": {
                                "description": "Number is a number",
                                "title": "number",
                                "type": "number"
                            },
                            "maxItems": 20,
                            "minItems": 20,
                            "type": "array"
                        },
                        "gasUsed": {
                            "title": "number",
                            "type": "number"
                        },
                        "logs": {
                            "items": {
                                "additionalProperties": false,
                                "properties": {
                                    "address": {
                                        "items": {
                                            "description": "Number is a number",
                                            "title": "number",
                                            "type": "number"
                                        },
                                        "maxItems": 20,
                                        "minItems": 20,
                                        "type": "array"
                                    },
                                    "blockHash": {
                                        "items": {
                                            "description": "Number is a number",
                                            "title": "number",
                                            "type": "number"
                                        },
                                        "maxItems": 32,
                                        "minItems": 32,
                                        "type": "array"
                                    },
                                    "blockNumber": {
                                        "title": "number",
                                        "type": "number"
                                    },
                                    "data": {
                                        "items": {
                                            "description": "Number is a number",
                                            "title": "number",
                                            "type": "number"
                                        },
                                        "type": "array"
                                    },
                                    "logIndex": {
                                        "title": "number",
                                        "type": "number"
                                    },
                                    "removed": {
                                        "type": "boolean"
                                    },
                                    "topics": {
                                        "items": {
                                            "items": {
                                                "description": "Number is a number",
                                                "title": "number",
                                                "type": "number"
                                            },
                                            "maxItems": 32,
                                            "minItems": 32,
                                            "type": "array"
                                        },
                                        "type": "array"
                                    },
                                    "transactionHash": {
                                        "items": {
                                            "description": "Number is a number",
                                            "title": "number",
                                            "type": "number"
                                        },
                                        "maxItems": 32,
                                        "minItems": 32,
                                        "type": "array"
                                    },
                                    "transactionIndex": {
                                        "title": "number",
                                        "type": "number"
                                    }
                                },
                                "type": "object"
                            },
                            "type": "array"
                        },
                        "logsBloom": {
                            "items": {
                                "description": "Number is a number",
                                "title": "number",
                                "type": "number"
                            },
                            "type": "array"
                        },
                        "root": {
                            "items": {
                                "description": "Number is a number",
                                "title": "number",
                                "type": "number"
                            },
                            "maxItems": 32,
                            "minItems": 32,
                            "type": "array"
                        },
                        "status": {
                            "title": "number",
                            "type": "number"
                        },
                        "to": {
                            "items": {
                                "description": "Number is a number",
                                "title": "number",
                                "type": "number"
                            },
                            "maxItems": 20,
                            "minItems": 20,
                            "type": "array"
                        },
                        "transactionHash": {
                            "items": {
                                "description": "Number is a number",
                                "title": "number",
                                "type": "number"
                            },
                            "maxItems": 32,
                            "minItems": 32,
                            "type": "array"
                        },
                        "transactionIndex": {
                            "title": "number",
                            "type": "number"
                        },
                        "type": {
                            "title": "number",
                            "type": "number"
                        }
                    },
                    "type": [
                        "object"
                    ]
                },
                "required": true,
                "deprecated": false
            },
            "deprecated": false,
            "externalDocs": {
                "description": "Github remote link",
                "url": "https://github.com/filecoin-project/lotus/blob/master/api/proxy_gen.go#L4424"
            }
        },
        {
            "name": "Filecoin.EthGetTransactionReceiptLimited",
            "description": "```go\nfunc (s *GatewayStruct) EthGetTransactionReceiptLimited(p0 context.Context, p1 ethtypes.EthHash, p2 abi.ChainEpoch) (*EthTxReceipt, error) {\n\tif s.Internal.EthGetTransactionReceiptLimited == nil {\n\t\treturn nil, ErrNotSupported\n\t}\n\treturn s.Internal.EthGetTransactionReceiptLimited(p0, p1, p2)\n}\n```",
            "summary": "There are not yet any comments for this method.",
            "paramStructure": "by-position",
            "params": [
                {
                    "name": "p1",
                    "description": "ethtypes.EthHash",
                    "summary": "",
                    "schema": {
                        "examples": [
                            "0x37690cfec6c1bf4c3b9288c7a5d783e98731e90b0a4c177c2a374c7a9427355e"
                        ],
                        "items": [
                            {
                                "title": "number",
                                "description": "Number is a number",
                                "type": [
                                    "number"
                                ]
                            }
                        ],
                        "maxItems": 32,
                        "minItems": 32,
                        "type": [
                            "array"
                        ]
                    },
                    "required": true,
                    "deprecated": false
                },
                {
                    "name": "p2",
                    "description": "abi.ChainEpoch",
                    "summary": "",
                    "schema": {
                        "title": "number",
                        "description": "Number is a number",
                        "examples": [
                            10101
                        ],
                        "type": [
                            "number"
                        ]
                    },
                    "required": true,
                    "deprecated": false
                }
            ],
            "result": {
                "name": "*EthTxReceipt",
                "description": "*EthTxReceipt",
                "summary": "",
                "schema": {
                    "examples": [
                        {
                            "transactionHash": "0x37690cfec6c1bf4c3b9288c7a5d783e98731e90b0a4c177c2a374c7a9427355e",
                            "transactionIndex": "0x5",
                            "blockHash": "0x37690cfec6c1bf4c3b9288c7a5d783e98731e90b0a4c177c2a374c7a9427355e",
                            "blockNumber": "0x5",
                            "from": "0x5cbeecf99d3fdb3f25e309cc264f240bb0664031",
                            "to": "0x5cbeecf99d3fdb3f25e309cc264f240bb0664031",
                            "root": "0x37690cfec6c1bf4c3b9288c7a5d783e98731e90b0a4c177c2a374c7a9427355e",
                            "status": "0x5",
                            "contractAddress": "0x5cbeecf99d3fdb3f25e309cc264f240bb0664031",
                            "cumulativeGasUsed": "0x5",
                            "gasUsed": "0x5",
                            "effectiveGasPrice": "0x0",
                            "logsBloom": "0x07",
                            "logs": [
                                {
                                    "address": "0x5cbeecf99d3fdb3f25e309cc264f240bb0664031",
                                    "data": "0x07",
                                    "topics": [
                                        "0x37690cfec6c1bf4c3b9288c7a5d783e98731e90b0a4c177c2a374c7a9427355e"
                                    ],
                                    "removed": true,
                                    "logIndex": "0x5",
                                    "transactionIndex": "0x5",
                                    "transactionHash": "0x37690cfec6c1bf4c3b9288c7a5d783e98731e90b0a4c177c2a374c7a9427355e",
                                    "blockHash": "0x37690cfec6c1bf4c3b9288c7a5d783e98731e90b0a4c177c2a374c7a9427355e",
                                    "blockNumber": "0x5"
                                }
                            ],
                            "type": "0x5"
                        }
                    ],
                    "additionalProperties": false,
                    "properties": {
                        "blockHash": {
                            "items": {
                                "description": "Number is a number",
                                "title": "number",
                                "type": "number"
                            },
                            "maxItems": 32,
                            "minItems": 32,
                            "type": "array"
                        },
                        "blockNumber": {
                            "title": "number",
                            "type": "number"
                        },
                        "contractAddress": {
                            "items": {
                                "description": "Number is a number",
                                "title": "number",
                                "type": "number"
                            },
                            "maxItems": 20,
                            "minItems": 20,
                            "type": "array"
                        },
                        "cumulativeGasUsed": {
                            "title": "number",
                            "type": "number"
                        },
                        "effectiveGasPrice": {
                            "additionalProperties": false,
                            "type": "object"
                        },
                        "from": {
                            "items": {
                                "description": "Number is a number",
                                "title": "number",
                                "type": "number"
                            },
                            "maxItems": 20,
                            "minItems": 20,
                            "type": "array"
                        },
                        "gasUsed": {
                            "title": "number",
                            "type": "number"
                        },
                        "logs": {
                            "items": {
                                "additionalProperties": false,
                                "properties": {
                                    "address": {
                                        "items": {
                                            "description": "Number is a number",
                                            "title": "number",
                                            "type": "number"
                                        },
                                        "maxItems": 20,
                                        "minItems": 20,
                                        "type": "array"
                                    },
                                    "blockHash": {
                                        "items": {
                                            "description": "Number is a number",
                                            "title": "number",
                                            "type": "number"
                                        },
                                        "maxItems": 32,
                                        "minItems": 32,
                                        "type": "array"
                                    },
                                    "blockNumber": {
                                        "title": "number",
                                        "type": "number"
                                    },
                                    "data": {
                                        "items": {
                                            "description": "Number is a number",
                                            "title": "number",
                                            "type": "number"
                                        },
                                        "type": "array"
                                    },
                                    "logIndex": {
                                        "title": "number",
                                        "type": "number"
                                    },
                                    "removed": {
                                        "type": "boolean"
                                    },
                                    "topics": {
                                        "items": {
                                            "items": {
                                                "description": "Number is a number",
                                                "title": "number",
                                                "type": "number"
                                            },
                                            "maxItems": 32,
                                            "minItems": 32,
                                            "type": "array"
                                        },
                                        "type": "array"
                                    },
                                    "transactionHash": {
                                        "items": {
                                            "description": "Number is a number",
                                            "title": "number",
                                            "type": "number"
                                        },
                                        "maxItems": 32,
                                        "minItems": 32,
                                        "type": "array"
                                    },
                                    "transactionIndex": {
                                        "title": "number",
                                        "type": "number"
                                    }
                                },
                                "type": "object"
                            },
                            "type": "array"
                        },
                        "logsBloom": {
                            "items": {
                                "description": "Number is a number",
                                "title": "number",
                                "type": "number"
                            },
                            "type": "array"
                        },
                        "root": {
                            "items": {
                                "description": "Number is a number",
                                "title": "number",
                                "type": "number"
                            },
                            "maxItems": 32,
                            "minItems": 32,
                            "type": "array"
                        },
                        "status": {
                            "title": "number",
                            "type": "number"
                        },
                        "to": {
                            "items": {
                                "description": "Number is a number",
                                "title": "number",
                                "type": "number"
                            },
                            "maxItems": 20,
                            "minItems": 20,
                            "type": "array"
                        },
                        "transactionHash": {
                            "items": {
                                "description": "Number is a number",
                                "title": "number",
                                "type": "number"
                            },
                            "maxItems": 32,
                            "minItems": 32,
                            "type": "array"
                        },
                        "transactionIndex": {
                            "title": "number",
                            "type": "number"
                        },
                        "type": {
                            "title": "number",
                            "type": "number"
                        }
                    },
                    "type": [
                        "object"
                    ]
                },
                "required": true,
                "deprecated": false
            },
            "deprecated": false,
            "externalDocs": {
                "description": "Github remote link",
                "url": "https://github.com/filecoin-project/lotus/blob/master/api/proxy_gen.go#L4435"
            }
        },
        {
            "name": "Filecoin.EthMaxPriorityFeePerGas",
            "description": "```go\nfunc (s *GatewayStruct) EthMaxPriorityFeePerGas(p0 context.Context) (ethtypes.EthBigInt, error) {\n\tif s.Internal.EthMaxPriorityFeePerGas == nil {\n\t\treturn *new(ethtypes.EthBigInt), ErrNotSupported\n\t}\n\treturn s.Internal.EthMaxPriorityFeePerGas(p0)\n}\n```",
            "summary": "There are not yet any comments for this method.",
            "paramStructure": "by-position",
            "params": [],
            "result": {
                "name": "ethtypes.EthBigInt",
                "description": "ethtypes.EthBigInt",
                "summary": "",
                "schema": {
                    "examples": [
                        "0x0"
                    ],
                    "additionalProperties": false,
                    "type": [
                        "object"
                    ]
                },
                "required": true,
                "deprecated": false
            },
            "deprecated": false,
            "externalDocs": {
                "description": "Github remote link",
                "url": "https://github.com/filecoin-project/lotus/blob/master/api/proxy_gen.go#L4446"
            }
        },
        {
            "name": "Filecoin.EthNewBlockFilter",
            "description": "```go\nfunc (s *GatewayStruct) EthNewBlockFilter(p0 context.Context) (ethtypes.EthFilterID, error) {\n\tif s.Internal.EthNewBlockFilter == nil {\n\t\treturn *new(ethtypes.EthFilterID), ErrNotSupported\n\t}\n\treturn s.Internal.EthNewBlockFilter(p0)\n}\n```",
            "summary": "There are not yet any comments for this method.",
            "paramStructure": "by-position",
            "params": [],
            "result": {
                "name": "ethtypes.EthFilterID",
                "description": "ethtypes.EthFilterID",
                "summary": "",
                "schema": {
                    "examples": [
                        "0x37690cfec6c1bf4c3b9288c7a5d783e98731e90b0a4c177c2a374c7a9427355e"
                    ],
                    "items": [
                        {
                            "title": "number",
                            "description": "Number is a number",
                            "type": [
                                "number"
                            ]
                        }
                    ],
                    "maxItems": 32,
                    "minItems": 32,
                    "type": [
                        "array"
                    ]
                },
                "required": true,
                "deprecated": false
            },
            "deprecated": false,
            "externalDocs": {
                "description": "Github remote link",
                "url": "https://github.com/filecoin-project/lotus/blob/master/api/proxy_gen.go#L4457"
            }
        },
        {
            "name": "Filecoin.EthNewFilter",
            "description": "```go\nfunc (s *GatewayStruct) EthNewFilter(p0 context.Context, p1 *ethtypes.EthFilterSpec) (ethtypes.EthFilterID, error) {\n\tif s.Internal.EthNewFilter == nil {\n\t\treturn *new(ethtypes.EthFilterID), ErrNotSupported\n\t}\n\treturn s.Internal.EthNewFilter(p0, p1)\n}\n```",
            "summary": "There are not yet any comments for this method.",
            "paramStructure": "by-position",
            "params": [
                {
                    "name": "p1",
                    "description": "*ethtypes.EthFilterSpec",
                    "summary": "",
                    "schema": {
                        "examples": [
                            {
                                "fromBlock": "2301220",
                                "address": [
                                    "0x5cbeecf99d3fdb3f25e309cc264f240bb0664031"
                                ],
                                "topics": null
                            }
                        ],
                        "additionalProperties": false,
                        "properties": {
                            "address": {
                                "items": {
                                    "items": {
                                        "description": "Number is a number",
                                        "title": "number",
                                        "type": "number"
                                    },
                                    "maxItems": 20,
                                    "minItems": 20,
                                    "type": "array"
                                },
                                "type": "array"
                            },
                            "blockHash": {
                                "items": {
                                    "description": "Number is a number",
                                    "title": "number",
                                    "type": "number"
                                },
                                "maxItems": 32,
                                "minItems": 32,
                                "type": "array"
                            },
                            "fromBlock": {
                                "type": "string"
                            },
                            "toBlock": {
                                "type": "string"
                            },
                            "topics": {
                                "items": {
                                    "items": {
                                        "items": {
                                            "description": "Number is a number",
                                            "title": "number",
                                            "type": "number"
                                        },
                                        "maxItems": 32,
                                        "minItems": 32,
                                        "type": "array"
                                    },
                                    "type": "array"
                                },
                                "type": "array"
                            }
                        },
                        "type": [
                            "object"
                        ]
                    },
                    "required": true,
                    "deprecated": false
                }
            ],
            "result": {
                "name": "ethtypes.EthFilterID",
                "description": "ethtypes.EthFilterID",
                "summary": "",
                "schema": {
                    "examples": [
                        "0x37690cfec6c1bf4c3b9288c7a5d783e98731e90b0a4c177c2a374c7a9427355e"
                    ],
                    "items": [
                        {
                            "title": "number",
                            "description": "Number is a number",
                            "type": [
                                "number"
                            ]
                        }
                    ],
                    "maxItems": 32,
                    "minItems": 32,
                    "type": [
                        "array"
                    ]
                },
                "required": true,
                "deprecated": false
            },
            "deprecated": false,
            "externalDocs": {
                "description": "Github remote link",
                "url": "https://github.com/filecoin-project/lotus/blob/master/api/proxy_gen.go#L4468"
            }
        },
        {
            "name": "Filecoin.EthNewPendingTransactionFilter",
            "description": "```go\nfunc (s *GatewayStruct) EthNewPendingTransactionFilter(p0 context.Context) (ethtypes.EthFilterID, error) {\n\tif s.Internal.EthNewPendingTransactionFilter == nil {\n\t\treturn *new(ethtypes.EthFilterID), ErrNotSupported\n\t}\n\treturn s.Internal.EthNewPendingTransactionFilter(p0)\n}\n```",
            "summary": "There are not yet any comments for this method.",
            "paramStructure": "by-position",
            "params": [],
            "result": {
                "name": "ethtypes.EthFilterID",
                "description": "ethtypes.EthFilterID",
                "summary": "",
                "schema": {
                    "examples": [
                        "0x37690cfec6c1bf4c3b9288c7a5d783e98731e90b0a4c177c2a374c7a9427355e"
                    ],
                    "items": [
                        {
                            "title": "number",
                            "description": "Number is a number",
                            "type": [
                                "number"
                            ]
                        }
                    ],
                    "maxItems": 32,
                    "minItems": 32,
                    "type": [
                        "array"
                    ]
                },
                "required": true,
                "deprecated": false
            },
            "deprecated": false,
            "externalDocs": {
                "description": "Github remote link",
                "url": "https://github.com/filecoin-project/lotus/blob/master/api/proxy_gen.go#L4479"
            }
        },
        {
            "name": "Filecoin.EthProtocolVersion",
            "description": "```go\nfunc (s *GatewayStruct) EthProtocolVersion(p0 context.Context) (ethtypes.EthUint64, error) {\n\tif s.Internal.EthProtocolVersion == nil {\n\t\treturn *new(ethtypes.EthUint64), ErrNotSupported\n\t}\n\treturn s.Internal.EthProtocolVersion(p0)\n}\n```",
            "summary": "There are not yet any comments for this method.",
            "paramStructure": "by-position",
            "params": [],
            "result": {
                "name": "ethtypes.EthUint64",
                "description": "ethtypes.EthUint64",
                "summary": "",
                "schema": {
                    "title": "number",
                    "description": "Number is a number",
                    "examples": [
                        "0x5"
                    ],
                    "type": [
                        "number"
                    ]
                },
                "required": true,
                "deprecated": false
            },
            "deprecated": false,
            "externalDocs": {
                "description": "Github remote link",
                "url": "https://github.com/filecoin-project/lotus/blob/master/api/proxy_gen.go#L4490"
            }
        },
        {
            "name": "Filecoin.EthSendRawTransaction",
            "description": "```go\nfunc (s *GatewayStruct) EthSendRawTransaction(p0 context.Context, p1 ethtypes.EthBytes) (ethtypes.EthHash, error) {\n\tif s.Internal.EthSendRawTransaction == nil {\n\t\treturn *new(ethtypes.EthHash), ErrNotSupported\n\t}\n\treturn s.Internal.EthSendRawTransaction(p0, p1)\n}\n```",
            "summary": "There are not yet any comments for this method.",
            "paramStructure": "by-position",
            "params": [
                {
                    "name": "p1",
                    "description": "ethtypes.EthBytes",
                    "summary": "",
                    "schema": {
                        "examples": [
                            "0x07"
                        ],
                        "items": [
                            {
                                "title": "number",
                                "description": "Number is a number",
                                "type": [
                                    "number"
                                ]
                            }
                        ],
                        "type": [
                            "array"
                        ]
                    },
                    "required": true,
                    "deprecated": false
                }
            ],
            "result": {
                "name": "ethtypes.EthHash",
                "description": "ethtypes.EthHash",
                "summary": "",
                "schema": {
                    "examples": [
                        "0x37690cfec6c1bf4c3b9288c7a5d783e98731e90b0a4c177c2a374c7a9427355e"
                    ],
                    "items": [
                        {
                            "title": "number",
                            "description": "Number is a number",
                            "type": [
                                "number"
                            ]
                        }
                    ],
                    "maxItems": 32,
                    "minItems": 32,
                    "type": [
                        "array"
                    ]
                },
                "required": true,
                "deprecated": false
            },
            "deprecated": false,
            "externalDocs": {
                "description": "Github remote link",
                "url": "https://github.com/filecoin-project/lotus/blob/master/api/proxy_gen.go#L4501"
            }
        },
        {
            "name": "Filecoin.EthSubscribe",
            "description": "```go\nfunc (s *GatewayStruct) EthSubscribe(p0 context.Context, p1 jsonrpc.RawParams) (ethtypes.EthSubscriptionID, error) {\n\tif s.Internal.EthSubscribe == nil {\n\t\treturn *new(ethtypes.EthSubscriptionID), ErrNotSupported\n\t}\n\treturn s.Internal.EthSubscribe(p0, p1)\n}\n```",
            "summary": "There are not yet any comments for this method.",
            "paramStructure": "by-position",
            "params": [
                {
                    "name": "p1",
                    "description": "jsonrpc.RawParams",
                    "summary": "",
                    "schema": {
                        "examples": [
                            "Bw=="
                        ],
                        "items": [
                            {
                                "title": "number",
                                "description": "Number is a number",
                                "type": [
                                    "number"
                                ]
                            }
                        ],
                        "type": [
                            "array"
                        ]
                    },
                    "required": true,
                    "deprecated": false
                }
            ],
            "result": {
                "name": "ethtypes.EthSubscriptionID",
                "description": "ethtypes.EthSubscriptionID",
                "summary": "",
                "schema": {
                    "examples": [
                        "0x37690cfec6c1bf4c3b9288c7a5d783e98731e90b0a4c177c2a374c7a9427355e"
                    ],
                    "items": [
                        {
                            "title": "number",
                            "description": "Number is a number",
                            "type": [
                                "number"
                            ]
                        }
                    ],
                    "maxItems": 32,
                    "minItems": 32,
                    "type": [
                        "array"
                    ]
                },
                "required": true,
                "deprecated": false
            },
            "deprecated": false,
            "externalDocs": {
                "description": "Github remote link",
                "url": "https://github.com/filecoin-project/lotus/blob/master/api/proxy_gen.go#L4512"
            }
        },
        {
            "name": "Filecoin.EthSyncing",
            "description": "```go\nfunc (s *GatewayStruct) EthSyncing(p0 context.Context) (ethtypes.EthSyncingResult, error) {\n\tif s.Internal.EthSyncing == nil {\n\t\treturn *new(ethtypes.EthSyncingResult), ErrNotSupported\n\t}\n\treturn s.Internal.EthSyncing(p0)\n}\n```",
            "summary": "There are not yet any comments for this method.",
            "paramStructure": "by-position",
            "params": [],
            "result": {
                "name": "ethtypes.EthSyncingResult",
                "description": "ethtypes.EthSyncingResult",
                "summary": "",
                "schema": {
                    "examples": [
                        false
                    ],
                    "additionalProperties": false,
                    "properties": {
                        "CurrentBlock": {
                            "title": "number",
                            "type": "number"
                        },
                        "DoneSync": {
                            "type": "boolean"
                        },
                        "HighestBlock": {
                            "title": "number",
                            "type": "number"
                        },
                        "StartingBlock": {
                            "title": "number",
                            "type": "number"
                        }
                    },
                    "type": [
                        "object"
                    ]
                },
                "required": true,
                "deprecated": false
            },
            "deprecated": false,
            "externalDocs": {
                "description": "Github remote link",
                "url": "https://github.com/filecoin-project/lotus/blob/master/api/proxy_gen.go#L4523"
            }
        },
        {
            "name": "Filecoin.EthTraceBlock",
            "description": "```go\nfunc (s *GatewayStruct) EthTraceBlock(p0 context.Context, p1 string) ([]*ethtypes.EthTraceBlock, error) {\n\tif s.Internal.EthTraceBlock == nil {\n\t\treturn *new([]*ethtypes.EthTraceBlock), ErrNotSupported\n\t}\n\treturn s.Internal.EthTraceBlock(p0, p1)\n}\n```",
            "summary": "There are not yet any comments for this method.",
            "paramStructure": "by-position",
            "params": [
                {
                    "name": "p1",
                    "description": "string",
                    "summary": "",
                    "schema": {
                        "examples": [
                            "string value"
                        ],
                        "type": [
                            "string"
                        ]
                    },
                    "required": true,
                    "deprecated": false
                }
            ],
            "result": {
                "name": "[]*ethtypes.EthTraceBlock",
                "description": "[]*ethtypes.EthTraceBlock",
                "summary": "",
                "schema": {
                    "examples": [
                        [
                            {
                                "type": "string value",
                                "error": "string value",
                                "subtraces": 123,
                                "traceAddress": [
                                    123
                                ],
                                "action": {},
                                "result": {},
                                "blockHash": "0x37690cfec6c1bf4c3b9288c7a5d783e98731e90b0a4c177c2a374c7a9427355e",
                                "blockNumber": 9,
                                "transactionHash": "0x37690cfec6c1bf4c3b9288c7a5d783e98731e90b0a4c177c2a374c7a9427355e",
                                "transactionPosition": 123
                            }
                        ]
                    ],
                    "items": [
                        {
                            "additionalProperties": false,
                            "properties": {
                                "action": {
                                    "additionalProperties": true,
                                    "type": "object"
                                },
                                "blockHash": {
                                    "items": {
                                        "description": "Number is a number",
                                        "title": "number",
                                        "type": "number"
                                    },
                                    "maxItems": 32,
                                    "minItems": 32,
                                    "type": "array"
                                },
                                "blockNumber": {
                                    "title": "number",
                                    "type": "number"
                                },
                                "error": {
                                    "type": "string"
                                },
                                "result": {
                                    "additionalProperties": true,
                                    "type": "object"
                                },
                                "subtraces": {
                                    "title": "number",
                                    "type": "number"
                                },
                                "traceAddress": {
                                    "items": {
                                        "description": "Number is a number",
                                        "title": "number",
                                        "type": "number"
                                    },
                                    "type": "array"
                                },
                                "transactionHash": {
                                    "items": {
                                        "description": "Number is a number",
                                        "title": "number",
                                        "type": "number"
                                    },
                                    "maxItems": 32,
                                    "minItems": 32,
                                    "type": "array"
                                },
                                "transactionPosition": {
                                    "title": "number",
                                    "type": "number"
                                },
                                "type": {
                                    "type": "string"
                                }
                            },
                            "type": [
                                "object"
                            ]
                        }
                    ],
                    "type": [
                        "array"
                    ]
                },
                "required": true,
                "deprecated": false
            },
            "deprecated": false,
            "externalDocs": {
                "description": "Github remote link",
                "url": "https://github.com/filecoin-project/lotus/blob/master/api/proxy_gen.go#L4534"
            }
        },
        {
            "name": "Filecoin.EthTraceFilter",
            "description": "```go\nfunc (s *GatewayStruct) EthTraceFilter(p0 context.Context, p1 ethtypes.EthTraceFilterCriteria) ([]*ethtypes.EthTraceFilterResult, error) {\n\tif s.Internal.EthTraceFilter == nil {\n\t\treturn *new([]*ethtypes.EthTraceFilterResult), ErrNotSupported\n\t}\n\treturn s.Internal.EthTraceFilter(p0, p1)\n}\n```",
            "summary": "There are not yet any comments for this method.",
            "paramStructure": "by-position",
            "params": [
                {
                    "name": "p1",
                    "description": "ethtypes.EthTraceFilterCriteria",
                    "summary": "",
                    "schema": {
                        "examples": [
                            {
                                "fromBlock": "latest",
                                "toBlock": "latest",
                                "fromAddress": [
                                    "0x5cbeecf99d3fdb3f25e309cc264f240bb0664031"
                                ],
                                "toAddress": [
                                    "0x5cbeecf99d3fdb3f25e309cc264f240bb0664031"
                                ],
                                "after": "0x0",
                                "count": "0x64"
                            }
                        ],
                        "additionalProperties": false,
                        "properties": {
                            "after": {
                                "title": "number",
                                "type": "number"
                            },
                            "count": {
                                "title": "number",
                                "type": "number"
                            },
                            "fromAddress": {
                                "items": {
                                    "items": {
                                        "description": "Number is a number",
                                        "title": "number",
                                        "type": "number"
                                    },
                                    "maxItems": 20,
                                    "minItems": 20,
                                    "type": "array"
                                },
                                "type": "array"
                            },
                            "fromBlock": {
                                "type": "string"
                            },
                            "toAddress": {
                                "items": {
                                    "items": {
                                        "description": "Number is a number",
                                        "title": "number",
                                        "type": "number"
                                    },
                                    "maxItems": 20,
                                    "minItems": 20,
                                    "type": "array"
                                },
                                "type": "array"
                            },
                            "toBlock": {
                                "type": "string"
                            }
                        },
                        "type": [
                            "object"
                        ]
                    },
                    "required": true,
                    "deprecated": false
                }
            ],
            "result": {
                "name": "[]*ethtypes.EthTraceFilterResult",
                "description": "[]*ethtypes.EthTraceFilterResult",
                "summary": "",
                "schema": {
                    "examples": [
                        [
                            {
                                "type": "string value",
                                "error": "string value",
                                "subtraces": 123,
                                "traceAddress": [
                                    123
                                ],
                                "action": {},
                                "result": {},
                                "blockHash": "0x37690cfec6c1bf4c3b9288c7a5d783e98731e90b0a4c177c2a374c7a9427355e",
                                "blockNumber": 9,
                                "transactionHash": "0x37690cfec6c1bf4c3b9288c7a5d783e98731e90b0a4c177c2a374c7a9427355e",
                                "transactionPosition": 123
                            }
                        ]
                    ],
                    "items": [
                        {
                            "additionalProperties": false,
                            "properties": {
                                "action": {
                                    "additionalProperties": true,
                                    "type": "object"
                                },
                                "blockHash": {
                                    "items": {
                                        "description": "Number is a number",
                                        "title": "number",
                                        "type": "number"
                                    },
                                    "maxItems": 32,
                                    "minItems": 32,
                                    "type": "array"
                                },
                                "blockNumber": {
                                    "title": "number",
                                    "type": "number"
                                },
                                "error": {
                                    "type": "string"
                                },
                                "result": {
                                    "additionalProperties": true,
                                    "type": "object"
                                },
                                "subtraces": {
                                    "title": "number",
                                    "type": "number"
                                },
                                "traceAddress": {
                                    "items": {
                                        "description": "Number is a number",
                                        "title": "number",
                                        "type": "number"
                                    },
                                    "type": "array"
                                },
                                "transactionHash": {
                                    "items": {
                                        "description": "Number is a number",
                                        "title": "number",
                                        "type": "number"
                                    },
                                    "maxItems": 32,
                                    "minItems": 32,
                                    "type": "array"
                                },
                                "transactionPosition": {
                                    "title": "number",
                                    "type": "number"
                                },
                                "type": {
                                    "type": "string"
                                }
                            },
                            "type": [
                                "object"
                            ]
                        }
                    ],
                    "type": [
                        "array"
                    ]
                },
                "required": true,
                "deprecated": false
            },
            "deprecated": false,
            "externalDocs": {
                "description": "Github remote link",
                "url": "https://github.com/filecoin-project/lotus/blob/master/api/proxy_gen.go#L4545"
            }
        },
        {
            "name": "Filecoin.EthTraceReplayBlockTransactions",
            "description": "```go\nfunc (s *GatewayStruct) EthTraceReplayBlockTransactions(p0 context.Context, p1 string, p2 []string) ([]*ethtypes.EthTraceReplayBlockTransaction, error) {\n\tif s.Internal.EthTraceReplayBlockTransactions == nil {\n\t\treturn *new([]*ethtypes.EthTraceReplayBlockTransaction), ErrNotSupported\n\t}\n\treturn s.Internal.EthTraceReplayBlockTransactions(p0, p1, p2)\n}\n```",
            "summary": "There are not yet any comments for this method.",
            "paramStructure": "by-position",
            "params": [
                {
                    "name": "p1",
                    "description": "string",
                    "summary": "",
                    "schema": {
                        "examples": [
                            "string value"
                        ],
                        "type": [
                            "string"
                        ]
                    },
                    "required": true,
                    "deprecated": false
                },
                {
                    "name": "p2",
                    "description": "[]string",
                    "summary": "",
                    "schema": {
                        "examples": [
                            [
                                "string value"
                            ]
                        ],
                        "items": [
                            {
                                "type": [
                                    "string"
                                ]
                            }
                        ],
                        "type": [
                            "array"
                        ]
                    },
                    "required": true,
                    "deprecated": false
                }
            ],
            "result": {
                "name": "[]*ethtypes.EthTraceReplayBlockTransaction",
                "description": "[]*ethtypes.EthTraceReplayBlockTransaction",
                "summary": "",
                "schema": {
                    "examples": [
                        [
                            {
                                "output": "0x07",
                                "stateDiff": "string value",
                                "trace": [
                                    {
                                        "type": "string value",
                                        "error": "string value",
                                        "subtraces": 123,
                                        "traceAddress": [
                                            123
                                        ],
                                        "action": {},
                                        "result": {}
                                    }
                                ],
                                "transactionHash": "0x37690cfec6c1bf4c3b9288c7a5d783e98731e90b0a4c177c2a374c7a9427355e",
                                "vmTrace": "string value"
                            }
                        ]
                    ],
                    "items": [
                        {
                            "additionalProperties": false,
                            "properties": {
                                "output": {
                                    "items": {
                                        "description": "Number is a number",
                                        "title": "number",
                                        "type": "number"
                                    },
                                    "type": "array"
                                },
                                "stateDiff": {
                                    "type": "string"
                                },
                                "trace": {
                                    "items": {
                                        "additionalProperties": false,
                                        "properties": {
                                            "action": {
                                                "additionalProperties": true,
                                                "type": "object"
                                            },
                                            "error": {
                                                "type": "string"
                                            },
                                            "result": {
                                                "additionalProperties": true,
                                                "type": "object"
                                            },
                                            "subtraces": {
                                                "title": "number",
                                                "type": "number"
                                            },
                                            "traceAddress": {
                                                "items": {
                                                    "description": "Number is a number",
                                                    "title": "number",
                                                    "type": "number"
                                                },
                                                "type": "array"
                                            },
                                            "type": {
                                                "type": "string"
                                            }
                                        },
                                        "type": "object"
                                    },
                                    "type": "array"
                                },
                                "transactionHash": {
                                    "items": {
                                        "description": "Number is a number",
                                        "title": "number",
                                        "type": "number"
                                    },
                                    "maxItems": 32,
                                    "minItems": 32,
                                    "type": "array"
                                },
                                "vmTrace": {
                                    "type": "string"
                                }
                            },
                            "type": [
                                "object"
                            ]
                        }
                    ],
                    "type": [
                        "array"
                    ]
                },
                "required": true,
                "deprecated": false
            },
            "deprecated": false,
            "externalDocs": {
                "description": "Github remote link",
                "url": "https://github.com/filecoin-project/lotus/blob/master/api/proxy_gen.go#L4556"
            }
        },
        {
            "name": "Filecoin.EthTraceTransaction",
            "description": "```go\nfunc (s *GatewayStruct) EthTraceTransaction(p0 context.Context, p1 string) ([]*ethtypes.EthTraceTransaction, error) {\n\tif s.Internal.EthTraceTransaction == nil {\n\t\treturn *new([]*ethtypes.EthTraceTransaction), ErrNotSupported\n\t}\n\treturn s.Internal.EthTraceTransaction(p0, p1)\n}\n```",
            "summary": "There are not yet any comments for this method.",
            "paramStructure": "by-position",
            "params": [
                {
                    "name": "p1",
                    "description": "string",
                    "summary": "",
                    "schema": {
                        "examples": [
                            "string value"
                        ],
                        "type": [
                            "string"
                        ]
                    },
                    "required": true,
                    "deprecated": false
                }
            ],
            "result": {
                "name": "[]*ethtypes.EthTraceTransaction",
                "description": "[]*ethtypes.EthTraceTransaction",
                "summary": "",
                "schema": {
                    "examples": [
                        [
                            {
                                "type": "string value",
                                "error": "string value",
                                "subtraces": 123,
                                "traceAddress": [
                                    123
                                ],
                                "action": {},
                                "result": {},
                                "blockHash": "0x37690cfec6c1bf4c3b9288c7a5d783e98731e90b0a4c177c2a374c7a9427355e",
                                "blockNumber": 9,
                                "transactionHash": "0x37690cfec6c1bf4c3b9288c7a5d783e98731e90b0a4c177c2a374c7a9427355e",
                                "transactionPosition": 123
                            }
                        ]
                    ],
                    "items": [
                        {
                            "additionalProperties": false,
                            "properties": {
                                "action": {
                                    "additionalProperties": true,
                                    "type": "object"
                                },
                                "blockHash": {
                                    "items": {
                                        "description": "Number is a number",
                                        "title": "number",
                                        "type": "number"
                                    },
                                    "maxItems": 32,
                                    "minItems": 32,
                                    "type": "array"
                                },
                                "blockNumber": {
                                    "title": "number",
                                    "type": "number"
                                },
                                "error": {
                                    "type": "string"
                                },
                                "result": {
                                    "additionalProperties": true,
                                    "type": "object"
                                },
                                "subtraces": {
                                    "title": "number",
                                    "type": "number"
                                },
                                "traceAddress": {
                                    "items": {
                                        "description": "Number is a number",
                                        "title": "number",
                                        "type": "number"
                                    },
                                    "type": "array"
                                },
                                "transactionHash": {
                                    "items": {
                                        "description": "Number is a number",
                                        "title": "number",
                                        "type": "number"
                                    },
                                    "maxItems": 32,
                                    "minItems": 32,
                                    "type": "array"
                                },
                                "transactionPosition": {
                                    "title": "number",
                                    "type": "number"
                                },
                                "type": {
                                    "type": "string"
                                }
                            },
                            "type": [
                                "object"
                            ]
                        }
                    ],
                    "type": [
                        "array"
                    ]
                },
                "required": true,
                "deprecated": false
            },
            "deprecated": false,
            "externalDocs": {
                "description": "Github remote link",
                "url": "https://github.com/filecoin-project/lotus/blob/master/api/proxy_gen.go#L4567"
            }
        },
        {
            "name": "Filecoin.EthUninstallFilter",
            "description": "```go\nfunc (s *GatewayStruct) EthUninstallFilter(p0 context.Context, p1 ethtypes.EthFilterID) (bool, error) {\n\tif s.Internal.EthUninstallFilter == nil {\n\t\treturn false, ErrNotSupported\n\t}\n\treturn s.Internal.EthUninstallFilter(p0, p1)\n}\n```",
            "summary": "There are not yet any comments for this method.",
            "paramStructure": "by-position",
            "params": [
                {
                    "name": "p1",
                    "description": "ethtypes.EthFilterID",
                    "summary": "",
                    "schema": {
                        "examples": [
                            "0x37690cfec6c1bf4c3b9288c7a5d783e98731e90b0a4c177c2a374c7a9427355e"
                        ],
                        "items": [
                            {
                                "title": "number",
                                "description": "Number is a number",
                                "type": [
                                    "number"
                                ]
                            }
                        ],
                        "maxItems": 32,
                        "minItems": 32,
                        "type": [
                            "array"
                        ]
                    },
                    "required": true,
                    "deprecated": false
                }
            ],
            "result": {
                "name": "bool",
                "description": "bool",
                "summary": "",
                "schema": {
                    "examples": [
                        true
                    ],
                    "type": [
                        "boolean"
                    ]
                },
                "required": true,
                "deprecated": false
            },
            "deprecated": false,
            "externalDocs": {
                "description": "Github remote link",
                "url": "https://github.com/filecoin-project/lotus/blob/master/api/proxy_gen.go#L4578"
            }
        },
        {
            "name": "Filecoin.EthUnsubscribe",
            "description": "```go\nfunc (s *GatewayStruct) EthUnsubscribe(p0 context.Context, p1 ethtypes.EthSubscriptionID) (bool, error) {\n\tif s.Internal.EthUnsubscribe == nil {\n\t\treturn false, ErrNotSupported\n\t}\n\treturn s.Internal.EthUnsubscribe(p0, p1)\n}\n```",
            "summary": "There are not yet any comments for this method.",
            "paramStructure": "by-position",
            "params": [
                {
                    "name": "p1",
                    "description": "ethtypes.EthSubscriptionID",
                    "summary": "",
                    "schema": {
                        "examples": [
                            "0x37690cfec6c1bf4c3b9288c7a5d783e98731e90b0a4c177c2a374c7a9427355e"
                        ],
                        "items": [
                            {
                                "title": "number",
                                "description": "Number is a number",
                                "type": [
                                    "number"
                                ]
                            }
                        ],
                        "maxItems": 32,
                        "minItems": 32,
                        "type": [
                            "array"
                        ]
                    },
                    "required": true,
                    "deprecated": false
                }
            ],
            "result": {
                "name": "bool",
                "description": "bool",
                "summary": "",
                "schema": {
                    "examples": [
                        true
                    ],
                    "type": [
                        "boolean"
                    ]
                },
                "required": true,
                "deprecated": false
            },
            "deprecated": false,
            "externalDocs": {
                "description": "Github remote link",
                "url": "https://github.com/filecoin-project/lotus/blob/master/api/proxy_gen.go#L4589"
            }
        },
        {
            "name": "Filecoin.FilecoinAddressToEthAddress",
            "description": "```go\nfunc (s *GatewayStruct) FilecoinAddressToEthAddress(p0 context.Context, p1 jsonrpc.RawParams) (ethtypes.EthAddress, error) {\n\tif s.Internal.FilecoinAddressToEthAddress == nil {\n\t\treturn *new(ethtypes.EthAddress), ErrNotSupported\n\t}\n\treturn s.Internal.FilecoinAddressToEthAddress(p0, p1)\n}\n```",
            "summary": "There are not yet any comments for this method.",
            "paramStructure": "by-position",
            "params": [
                {
                    "name": "p1",
                    "description": "jsonrpc.RawParams",
                    "summary": "",
                    "schema": {
                        "examples": [
                            "Bw=="
                        ],
                        "items": [
                            {
                                "title": "number",
                                "description": "Number is a number",
                                "type": [
                                    "number"
                                ]
                            }
                        ],
                        "type": [
                            "array"
                        ]
                    },
                    "required": true,
                    "deprecated": false
                }
            ],
            "result": {
                "name": "ethtypes.EthAddress",
                "description": "ethtypes.EthAddress",
                "summary": "",
                "schema": {
                    "examples": [
                        "0x5cbeecf99d3fdb3f25e309cc264f240bb0664031"
                    ],
                    "items": [
                        {
                            "title": "number",
                            "description": "Number is a number",
                            "type": [
                                "number"
                            ]
                        }
                    ],
                    "maxItems": 20,
                    "minItems": 20,
                    "type": [
                        "array"
                    ]
                },
                "required": true,
                "deprecated": false
            },
            "deprecated": false,
            "externalDocs": {
                "description": "Github remote link",
                "url": "https://github.com/filecoin-project/lotus/blob/master/api/proxy_gen.go#L4600"
            }
        },
        {
            "name": "Filecoin.GasEstimateGasPremium",
            "description": "```go\nfunc (s *GatewayStruct) GasEstimateGasPremium(p0 context.Context, p1 uint64, p2 address.Address, p3 int64, p4 types.TipSetKey) (types.BigInt, error) {\n\tif s.Internal.GasEstimateGasPremium == nil {\n\t\treturn *new(types.BigInt), ErrNotSupported\n\t}\n\treturn s.Internal.GasEstimateGasPremium(p0, p1, p2, p3, p4)\n}\n```",
            "summary": "There are not yet any comments for this method.",
            "paramStructure": "by-position",
            "params": [
                {
                    "name": "p1",
                    "description": "uint64",
                    "summary": "",
                    "schema": {
                        "title": "number",
                        "description": "Number is a number",
                        "examples": [
                            42
                        ],
                        "type": [
                            "number"
                        ]
                    },
                    "required": true,
                    "deprecated": false
                },
                {
                    "name": "p2",
                    "description": "address.Address",
                    "summary": "",
                    "schema": {
                        "examples": [
                            "f01234"
                        ],
                        "additionalProperties": false,
                        "type": [
                            "object"
                        ]
                    },
                    "required": true,
                    "deprecated": false
                },
                {
                    "name": "p3",
                    "description": "int64",
                    "summary": "",
                    "schema": {
                        "title": "number",
                        "description": "Number is a number",
                        "examples": [
                            9
                        ],
                        "type": [
                            "number"
                        ]
                    },
                    "required": true,
                    "deprecated": false
                },
                {
                    "name": "p4",
                    "description": "types.TipSetKey",
                    "summary": "",
                    "schema": {
                        "examples": [
                            [
                                {
                                    "/": "bafy2bzacea3wsdh6y3a36tb3skempjoxqpuyompjbmfeyf34fi3uy6uue42v4"
                                },
                                {
                                    "/": "bafy2bzacebp3shtrn43k7g3unredz7fxn4gj533d3o43tqn2p2ipxxhrvchve"
                                }
                            ]
                        ],
                        "additionalProperties": false,
                        "type": [
                            "object"
                        ]
                    },
                    "required": true,
                    "deprecated": false
                }
            ],
            "result": {
                "name": "types.BigInt",
                "description": "types.BigInt",
                "summary": "",
                "schema": {
                    "examples": [
                        "0"
                    ],
                    "additionalProperties": false,
                    "type": [
                        "object"
                    ]
                },
                "required": true,
                "deprecated": false
            },
            "deprecated": false,
            "externalDocs": {
                "description": "Github remote link",
                "url": "https://github.com/filecoin-project/lotus/blob/master/api/proxy_gen.go#L4611"
            }
        },
        {
            "name": "Filecoin.GasEstimateMessageGas",
            "description": "```go\nfunc (s *GatewayStruct) GasEstimateMessageGas(p0 context.Context, p1 *types.Message, p2 *MessageSendSpec, p3 types.TipSetKey) (*types.Message, error) {\n\tif s.Internal.GasEstimateMessageGas == nil {\n\t\treturn nil, ErrNotSupported\n\t}\n\treturn s.Internal.GasEstimateMessageGas(p0, p1, p2, p3)\n}\n```",
            "summary": "There are not yet any comments for this method.",
            "paramStructure": "by-position",
            "params": [
                {
                    "name": "p1",
                    "description": "*types.Message",
                    "summary": "",
                    "schema": {
                        "examples": [
                            {
                                "Version": 42,
                                "To": "f01234",
                                "From": "f01234",
                                "Nonce": 42,
                                "Value": "0",
                                "GasLimit": 9,
                                "GasFeeCap": "0",
                                "GasPremium": "0",
                                "Method": 1,
                                "Params": "Ynl0ZSBhcnJheQ==",
                                "CID": {
                                    "/": "bafy2bzacebbpdegvr3i4cosewthysg5xkxpqfn2wfcz6mv2hmoktwbdxkax4s"
                                }
                            }
                        ],
                        "additionalProperties": false,
                        "properties": {
                            "From": {
                                "additionalProperties": false,
                                "type": "object"
                            },
                            "GasFeeCap": {
                                "additionalProperties": false,
                                "type": "object"
                            },
                            "GasLimit": {
                                "title": "number",
                                "type": "number"
                            },
                            "GasPremium": {
                                "additionalProperties": false,
                                "type": "object"
                            },
                            "Method": {
                                "title": "number",
                                "type": "number"
                            },
                            "Nonce": {
                                "title": "number",
                                "type": "number"
                            },
                            "Params": {
                                "media": {
                                    "binaryEncoding": "base64"
                                },
                                "type": "string"
                            },
                            "To": {
                                "additionalProperties": false,
                                "type": "object"
                            },
                            "Value": {
                                "additionalProperties": false,
                                "type": "object"
                            },
                            "Version": {
                                "title": "number",
                                "type": "number"
                            }
                        },
                        "type": [
                            "object"
                        ]
                    },
                    "required": true,
                    "deprecated": false
                },
                {
                    "name": "p2",
                    "description": "*MessageSendSpec",
                    "summary": "",
                    "schema": {
                        "examples": [
                            {
                                "MaxFee": "0",
                                "MsgUuid": "07070707-0707-0707-0707-070707070707",
                                "MaximizeFeeCap": true
                            }
                        ],
                        "additionalProperties": false,
                        "properties": {
                            "MaxFee": {
                                "additionalProperties": false,
                                "type": "object"
                            },
                            "MaximizeFeeCap": {
                                "type": "boolean"
                            },
                            "MsgUuid": {
                                "items": {
                                    "description": "Number is a number",
                                    "title": "number",
                                    "type": "number"
                                },
                                "maxItems": 16,
                                "minItems": 16,
                                "type": "array"
                            }
                        },
                        "type": [
                            "object"
                        ]
                    },
                    "required": true,
                    "deprecated": false
                },
                {
                    "name": "p3",
                    "description": "types.TipSetKey",
                    "summary": "",
                    "schema": {
                        "examples": [
                            [
                                {
                                    "/": "bafy2bzacea3wsdh6y3a36tb3skempjoxqpuyompjbmfeyf34fi3uy6uue42v4"
                                },
                                {
                                    "/": "bafy2bzacebp3shtrn43k7g3unredz7fxn4gj533d3o43tqn2p2ipxxhrvchve"
                                }
                            ]
                        ],
                        "additionalProperties": false,
                        "type": [
                            "object"
                        ]
                    },
                    "required": true,
                    "deprecated": false
                }
            ],
            "result": {
                "name": "*types.Message",
                "description": "*types.Message",
                "summary": "",
                "schema": {
                    "examples": [
                        {
                            "Version": 42,
                            "To": "f01234",
                            "From": "f01234",
                            "Nonce": 42,
                            "Value": "0",
                            "GasLimit": 9,
                            "GasFeeCap": "0",
                            "GasPremium": "0",
                            "Method": 1,
                            "Params": "Ynl0ZSBhcnJheQ==",
                            "CID": {
                                "/": "bafy2bzacebbpdegvr3i4cosewthysg5xkxpqfn2wfcz6mv2hmoktwbdxkax4s"
                            }
                        }
                    ],
                    "additionalProperties": false,
                    "properties": {
                        "From": {
                            "additionalProperties": false,
                            "type": "object"
                        },
                        "GasFeeCap": {
                            "additionalProperties": false,
                            "type": "object"
                        },
                        "GasLimit": {
                            "title": "number",
                            "type": "number"
                        },
                        "GasPremium": {
                            "additionalProperties": false,
                            "type": "object"
                        },
                        "Method": {
                            "title": "number",
                            "type": "number"
                        },
                        "Nonce": {
                            "title": "number",
                            "type": "number"
                        },
                        "Params": {
                            "media": {
                                "binaryEncoding": "base64"
                            },
                            "type": "string"
                        },
                        "To": {
                            "additionalProperties": false,
                            "type": "object"
                        },
                        "Value": {
                            "additionalProperties": false,
                            "type": "object"
                        },
                        "Version": {
                            "title": "number",
                            "type": "number"
                        }
                    },
                    "type": [
                        "object"
                    ]
                },
                "required": true,
                "deprecated": false
            },
            "deprecated": false,
            "externalDocs": {
                "description": "Github remote link",
                "url": "https://github.com/filecoin-project/lotus/blob/master/api/proxy_gen.go#L4622"
            }
        },
        {
            "name": "Filecoin.GetActorEventsRaw",
            "description": "```go\nfunc (s *GatewayStruct) GetActorEventsRaw(p0 context.Context, p1 *types.ActorEventFilter) ([]*types.ActorEvent, error) {\n\tif s.Internal.GetActorEventsRaw == nil {\n\t\treturn *new([]*types.ActorEvent), ErrNotSupported\n\t}\n\treturn s.Internal.GetActorEventsRaw(p0, p1)\n}\n```",
            "summary": "There are not yet any comments for this method.",
            "paramStructure": "by-position",
            "params": [
                {
                    "name": "p1",
                    "description": "*types.ActorEventFilter",
                    "summary": "",
                    "schema": {
                        "examples": [
                            {
                                "addresses": [
                                    "f01234"
                                ],
                                "fields": {
                                    "abc": [
                                        {
                                            "codec": 81,
                                            "value": "ZGRhdGE="
                                        }
                                    ]
                                },
                                "fromHeight": 1010,
                                "toHeight": 1020
                            }
                        ],
                        "additionalProperties": false,
                        "properties": {
                            "addresses": {
                                "items": {
                                    "additionalProperties": false,
                                    "type": "object"
                                },
                                "type": "array"
                            },
                            "fields": {
                                "patternProperties": {
                                    ".*": {
                                        "items": {
                                            "additionalProperties": false,
                                            "properties": {
                                                "codec": {
                                                    "title": "number",
                                                    "type": "number"
                                                },
                                                "value": {
                                                    "media": {
                                                        "binaryEncoding": "base64"
                                                    },
                                                    "type": "string"
                                                }
                                            },
                                            "type": "object"
                                        },
                                        "type": "array"
                                    }
                                },
                                "type": "object"
                            },
                            "fromHeight": {
                                "title": "number",
                                "type": "number"
                            },
                            "tipsetKey": {
                                "additionalProperties": false,
                                "type": "object"
                            },
                            "toHeight": {
                                "title": "number",
                                "type": "number"
                            }
                        },
                        "type": [
                            "object"
                        ]
                    },
                    "required": true,
                    "deprecated": false
                }
            ],
            "result": {
                "name": "[]*types.ActorEvent",
                "description": "[]*types.ActorEvent",
                "summary": "",
                "schema": {
                    "examples": [
                        [
                            {
                                "entries": [
                                    {
                                        "Flags": 7,
                                        "Key": "string value",
                                        "Codec": 42,
                                        "Value": "Ynl0ZSBhcnJheQ=="
                                    }
                                ],
                                "emitter": "f01234",
                                "reverted": true,
                                "height": 10101,
                                "tipsetKey": [
                                    {
                                        "/": "bafy2bzacea3wsdh6y3a36tb3skempjoxqpuyompjbmfeyf34fi3uy6uue42v4"
                                    },
                                    {
                                        "/": "bafy2bzacebp3shtrn43k7g3unredz7fxn4gj533d3o43tqn2p2ipxxhrvchve"
                                    }
                                ],
                                "msgCid": {
                                    "/": "bafy2bzacea3wsdh6y3a36tb3skempjoxqpuyompjbmfeyf34fi3uy6uue42v4"
                                }
                            }
                        ]
                    ],
                    "items": [
                        {
                            "additionalProperties": false,
                            "properties": {
                                "emitter": {
                                    "additionalProperties": false,
                                    "type": "object"
                                },
                                "entries": {
                                    "items": {
                                        "additionalProperties": false,
                                        "properties": {
                                            "Codec": {
                                                "title": "number",
                                                "type": "number"
                                            },
                                            "Flags": {
                                                "title": "number",
                                                "type": "number"
                                            },
                                            "Key": {
                                                "type": "string"
                                            },
                                            "Value": {
                                                "media": {
                                                    "binaryEncoding": "base64"
                                                },
                                                "type": "string"
                                            }
                                        },
                                        "type": "object"
                                    },
                                    "type": "array"
                                },
                                "height": {
                                    "title": "number",
                                    "type": "number"
                                },
                                "msgCid": {
                                    "title": "Content Identifier",
                                    "type": "string"
                                },
                                "reverted": {
                                    "type": "boolean"
                                },
                                "tipsetKey": {
                                    "additionalProperties": false,
                                    "type": "object"
                                }
                            },
                            "type": [
                                "object"
                            ]
                        }
                    ],
                    "type": [
                        "array"
                    ]
                },
                "required": true,
                "deprecated": false
            },
            "deprecated": false,
            "externalDocs": {
                "description": "Github remote link",
                "url": "https://github.com/filecoin-project/lotus/blob/master/api/proxy_gen.go#L4633"
            }
        },
        {
            "name": "Filecoin.MinerGetBaseInfo",
            "description": "```go\nfunc (s *GatewayStruct) MinerGetBaseInfo(p0 context.Context, p1 address.Address, p2 abi.ChainEpoch, p3 types.TipSetKey) (*MiningBaseInfo, error) {\n\tif s.Internal.MinerGetBaseInfo == nil {\n\t\treturn nil, ErrNotSupported\n\t}\n\treturn s.Internal.MinerGetBaseInfo(p0, p1, p2, p3)\n}\n```",
            "summary": "There are not yet any comments for this method.",
            "paramStructure": "by-position",
            "params": [
                {
                    "name": "p1",
                    "description": "address.Address",
                    "summary": "",
                    "schema": {
                        "examples": [
                            "f01234"
                        ],
                        "additionalProperties": false,
                        "type": [
                            "object"
                        ]
                    },
                    "required": true,
                    "deprecated": false
                },
                {
                    "name": "p2",
                    "description": "abi.ChainEpoch",
                    "summary": "",
                    "schema": {
                        "title": "number",
                        "description": "Number is a number",
                        "examples": [
                            10101
                        ],
                        "type": [
                            "number"
                        ]
                    },
                    "required": true,
                    "deprecated": false
                },
                {
                    "name": "p3",
                    "description": "types.TipSetKey",
                    "summary": "",
                    "schema": {
                        "examples": [
                            [
                                {
                                    "/": "bafy2bzacea3wsdh6y3a36tb3skempjoxqpuyompjbmfeyf34fi3uy6uue42v4"
                                },
                                {
                                    "/": "bafy2bzacebp3shtrn43k7g3unredz7fxn4gj533d3o43tqn2p2ipxxhrvchve"
                                }
                            ]
                        ],
                        "additionalProperties": false,
                        "type": [
                            "object"
                        ]
                    },
                    "required": true,
                    "deprecated": false
                }
            ],
            "result": {
                "name": "*MiningBaseInfo",
                "description": "*MiningBaseInfo",
                "summary": "",
                "schema": {
                    "examples": [
                        {
                            "MinerPower": "0",
                            "NetworkPower": "0",
                            "Sectors": [
                                {
                                    "SealProof": 8,
                                    "SectorNumber": 9,
                                    "SectorKey": {
                                        "/": "bafy2bzacea3wsdh6y3a36tb3skempjoxqpuyompjbmfeyf34fi3uy6uue42v4"
                                    },
                                    "SealedCID": {
                                        "/": "bafy2bzacea3wsdh6y3a36tb3skempjoxqpuyompjbmfeyf34fi3uy6uue42v4"
                                    }
                                }
                            ],
                            "WorkerKey": "f01234",
                            "SectorSize": 34359738368,
                            "PrevBeaconEntry": {
                                "Round": 42,
                                "Data": "Ynl0ZSBhcnJheQ=="
                            },
                            "BeaconEntries": [
                                {
                                    "Round": 42,
                                    "Data": "Ynl0ZSBhcnJheQ=="
                                }
                            ],
                            "EligibleForMining": true
                        }
                    ],
                    "additionalProperties": false,
                    "properties": {
                        "BeaconEntries": {
                            "items": {
                                "additionalProperties": false,
                                "properties": {
                                    "Data": {
                                        "media": {
                                            "binaryEncoding": "base64"
                                        },
                                        "type": "string"
                                    },
                                    "Round": {
                                        "title": "number",
                                        "type": "number"
                                    }
                                },
                                "type": "object"
                            },
                            "type": "array"
                        },
                        "EligibleForMining": {
                            "type": "boolean"
                        },
                        "MinerPower": {
                            "additionalProperties": false,
                            "type": "object"
                        },
                        "NetworkPower": {
                            "additionalProperties": false,
                            "type": "object"
                        },
                        "PrevBeaconEntry": {
                            "additionalProperties": false,
                            "properties": {
                                "Data": {
                                    "media": {
                                        "binaryEncoding": "base64"
                                    },
                                    "type": "string"
                                },
                                "Round": {
                                    "title": "number",
                                    "type": "number"
                                }
                            },
                            "type": "object"
                        },
                        "SectorSize": {
                            "title": "number",
                            "type": "number"
                        },
                        "Sectors": {
                            "items": {
                                "additionalProperties": false,
                                "properties": {
                                    "SealProof": {
                                        "title": "number",
                                        "type": "number"
                                    },
                                    "SealedCID": {
                                        "title": "Content Identifier",
                                        "type": "string"
                                    },
                                    "SectorKey": {
                                        "title": "Content Identifier",
                                        "type": "string"
                                    },
                                    "SectorNumber": {
                                        "title": "number",
                                        "type": "number"
                                    }
                                },
                                "type": "object"
                            },
                            "type": "array"
                        },
                        "WorkerKey": {
                            "additionalProperties": false,
                            "type": "object"
                        }
                    },
                    "type": [
                        "object"
                    ]
                },
                "required": true,
                "deprecated": false
            },
            "deprecated": false,
            "externalDocs": {
                "description": "Github remote link",
                "url": "https://github.com/filecoin-project/lotus/blob/master/api/proxy_gen.go#L4644"
            }
        },
        {
            "name": "Filecoin.MpoolGetNonce",
            "description": "```go\nfunc (s *GatewayStruct) MpoolGetNonce(p0 context.Context, p1 address.Address) (uint64, error) {\n\tif s.Internal.MpoolGetNonce == nil {\n\t\treturn 0, ErrNotSupported\n\t}\n\treturn s.Internal.MpoolGetNonce(p0, p1)\n}\n```",
            "summary": "There are not yet any comments for this method.",
            "paramStructure": "by-position",
            "params": [
                {
                    "name": "p1",
                    "description": "address.Address",
                    "summary": "",
                    "schema": {
                        "examples": [
                            "f01234"
                        ],
                        "additionalProperties": false,
                        "type": [
                            "object"
                        ]
                    },
                    "required": true,
                    "deprecated": false
                }
            ],
            "result": {
                "name": "uint64",
                "description": "uint64",
                "summary": "",
                "schema": {
                    "title": "number",
                    "description": "Number is a number",
                    "examples": [
                        42
                    ],
                    "type": [
                        "number"
                    ]
                },
                "required": true,
                "deprecated": false
            },
            "deprecated": false,
            "externalDocs": {
                "description": "Github remote link",
                "url": "https://github.com/filecoin-project/lotus/blob/master/api/proxy_gen.go#L4655"
            }
        },
        {
            "name": "Filecoin.MpoolPending",
            "description": "```go\nfunc (s *GatewayStruct) MpoolPending(p0 context.Context, p1 types.TipSetKey) ([]*types.SignedMessage, error) {\n\tif s.Internal.MpoolPending == nil {\n\t\treturn *new([]*types.SignedMessage), ErrNotSupported\n\t}\n\treturn s.Internal.MpoolPending(p0, p1)\n}\n```",
            "summary": "There are not yet any comments for this method.",
            "paramStructure": "by-position",
            "params": [
                {
                    "name": "p1",
                    "description": "types.TipSetKey",
                    "summary": "",
                    "schema": {
                        "examples": [
                            [
                                {
                                    "/": "bafy2bzacea3wsdh6y3a36tb3skempjoxqpuyompjbmfeyf34fi3uy6uue42v4"
                                },
                                {
                                    "/": "bafy2bzacebp3shtrn43k7g3unredz7fxn4gj533d3o43tqn2p2ipxxhrvchve"
                                }
                            ]
                        ],
                        "additionalProperties": false,
                        "type": [
                            "object"
                        ]
                    },
                    "required": true,
                    "deprecated": false
                }
            ],
            "result": {
                "name": "[]*types.SignedMessage",
                "description": "[]*types.SignedMessage",
                "summary": "",
                "schema": {
                    "examples": [
                        [
                            {
                                "Message": {
                                    "Version": 42,
                                    "To": "f01234",
                                    "From": "f01234",
                                    "Nonce": 42,
                                    "Value": "0",
                                    "GasLimit": 9,
                                    "GasFeeCap": "0",
                                    "GasPremium": "0",
                                    "Method": 1,
                                    "Params": "Ynl0ZSBhcnJheQ==",
                                    "CID": {
                                        "/": "bafy2bzacebbpdegvr3i4cosewthysg5xkxpqfn2wfcz6mv2hmoktwbdxkax4s"
                                    }
                                },
                                "Signature": {
                                    "Type": 2,
                                    "Data": "Ynl0ZSBhcnJheQ=="
                                },
                                "CID": {
                                    "/": "bafy2bzacebbpdegvr3i4cosewthysg5xkxpqfn2wfcz6mv2hmoktwbdxkax4s"
                                }
                            }
                        ]
                    ],
                    "items": [
                        {
                            "additionalProperties": false,
                            "properties": {
                                "Message": {
                                    "additionalProperties": false,
                                    "properties": {
                                        "From": {
                                            "additionalProperties": false,
                                            "type": "object"
                                        },
                                        "GasFeeCap": {
                                            "additionalProperties": false,
                                            "type": "object"
                                        },
                                        "GasLimit": {
                                            "title": "number",
                                            "type": "number"
                                        },
                                        "GasPremium": {
                                            "additionalProperties": false,
                                            "type": "object"
                                        },
                                        "Method": {
                                            "title": "number",
                                            "type": "number"
                                        },
                                        "Nonce": {
                                            "title": "number",
                                            "type": "number"
                                        },
                                        "Params": {
                                            "media": {
                                                "binaryEncoding": "base64"
                                            },
                                            "type": "string"
                                        },
                                        "To": {
                                            "additionalProperties": false,
                                            "type": "object"
                                        },
                                        "Value": {
                                            "additionalProperties": false,
                                            "type": "object"
                                        },
                                        "Version": {
                                            "title": "number",
                                            "type": "number"
                                        }
                                    },
                                    "type": "object"
                                },
                                "Signature": {
                                    "additionalProperties": false,
                                    "properties": {
                                        "Data": {
                                            "media": {
                                                "binaryEncoding": "base64"
                                            },
                                            "type": "string"
                                        },
                                        "Type": {
                                            "title": "number",
                                            "type": "number"
                                        }
                                    },
                                    "type": "object"
                                }
                            },
                            "type": [
                                "object"
                            ]
                        }
                    ],
                    "type": [
                        "array"
                    ]
                },
                "required": true,
                "deprecated": false
            },
            "deprecated": false,
            "externalDocs": {
                "description": "Github remote link",
                "url": "https://github.com/filecoin-project/lotus/blob/master/api/proxy_gen.go#L4666"
            }
        },
        {
            "name": "Filecoin.MpoolPush",
            "description": "```go\nfunc (s *GatewayStruct) MpoolPush(p0 context.Context, p1 *types.SignedMessage) (cid.Cid, error) {\n\tif s.Internal.MpoolPush == nil {\n\t\treturn *new(cid.Cid), ErrNotSupported\n\t}\n\treturn s.Internal.MpoolPush(p0, p1)\n}\n```",
            "summary": "There are not yet any comments for this method.",
            "paramStructure": "by-position",
            "params": [
                {
                    "name": "p1",
                    "description": "*types.SignedMessage",
                    "summary": "",
                    "schema": {
                        "examples": [
                            {
                                "Message": {
                                    "Version": 42,
                                    "To": "f01234",
                                    "From": "f01234",
                                    "Nonce": 42,
                                    "Value": "0",
                                    "GasLimit": 9,
                                    "GasFeeCap": "0",
                                    "GasPremium": "0",
                                    "Method": 1,
                                    "Params": "Ynl0ZSBhcnJheQ==",
                                    "CID": {
                                        "/": "bafy2bzacebbpdegvr3i4cosewthysg5xkxpqfn2wfcz6mv2hmoktwbdxkax4s"
                                    }
                                },
                                "Signature": {
                                    "Type": 2,
                                    "Data": "Ynl0ZSBhcnJheQ=="
                                },
                                "CID": {
                                    "/": "bafy2bzacebbpdegvr3i4cosewthysg5xkxpqfn2wfcz6mv2hmoktwbdxkax4s"
                                }
                            }
                        ],
                        "additionalProperties": false,
                        "properties": {
                            "Message": {
                                "additionalProperties": false,
                                "properties": {
                                    "From": {
                                        "additionalProperties": false,
                                        "type": "object"
                                    },
                                    "GasFeeCap": {
                                        "additionalProperties": false,
                                        "type": "object"
                                    },
                                    "GasLimit": {
                                        "title": "number",
                                        "type": "number"
                                    },
                                    "GasPremium": {
                                        "additionalProperties": false,
                                        "type": "object"
                                    },
                                    "Method": {
                                        "title": "number",
                                        "type": "number"
                                    },
                                    "Nonce": {
                                        "title": "number",
                                        "type": "number"
                                    },
                                    "Params": {
                                        "media": {
                                            "binaryEncoding": "base64"
                                        },
                                        "type": "string"
                                    },
                                    "To": {
                                        "additionalProperties": false,
                                        "type": "object"
                                    },
                                    "Value": {
                                        "additionalProperties": false,
                                        "type": "object"
                                    },
                                    "Version": {
                                        "title": "number",
                                        "type": "number"
                                    }
                                },
                                "type": "object"
                            },
                            "Signature": {
                                "additionalProperties": false,
                                "properties": {
                                    "Data": {
                                        "media": {
                                            "binaryEncoding": "base64"
                                        },
                                        "type": "string"
                                    },
                                    "Type": {
                                        "title": "number",
                                        "type": "number"
                                    }
                                },
                                "type": "object"
                            }
                        },
                        "type": [
                            "object"
                        ]
                    },
                    "required": true,
                    "deprecated": false
                }
            ],
            "result": {
                "name": "cid.Cid",
                "description": "cid.Cid",
                "summary": "",
                "schema": {
                    "title": "Content Identifier",
                    "description": "Cid represents a self-describing content addressed identifier. It is formed by a Version, a Codec (which indicates a multicodec-packed content type) and a Multihash.",
                    "examples": [
                        {
                            "/": "bafy2bzacea3wsdh6y3a36tb3skempjoxqpuyompjbmfeyf34fi3uy6uue42v4"
                        }
                    ],
                    "type": [
                        "string"
                    ]
                },
                "required": true,
                "deprecated": false
            },
            "deprecated": false,
            "externalDocs": {
                "description": "Github remote link",
                "url": "https://github.com/filecoin-project/lotus/blob/master/api/proxy_gen.go#L4677"
            }
        },
        {
            "name": "Filecoin.MsigGetAvailableBalance",
            "description": "```go\nfunc (s *GatewayStruct) MsigGetAvailableBalance(p0 context.Context, p1 address.Address, p2 types.TipSetKey) (types.BigInt, error) {\n\tif s.Internal.MsigGetAvailableBalance == nil {\n\t\treturn *new(types.BigInt), ErrNotSupported\n\t}\n\treturn s.Internal.MsigGetAvailableBalance(p0, p1, p2)\n}\n```",
            "summary": "There are not yet any comments for this method.",
            "paramStructure": "by-position",
            "params": [
                {
                    "name": "p1",
                    "description": "address.Address",
                    "summary": "",
                    "schema": {
                        "examples": [
                            "f01234"
                        ],
                        "additionalProperties": false,
                        "type": [
                            "object"
                        ]
                    },
                    "required": true,
                    "deprecated": false
                },
                {
                    "name": "p2",
                    "description": "types.TipSetKey",
                    "summary": "",
                    "schema": {
                        "examples": [
                            [
                                {
                                    "/": "bafy2bzacea3wsdh6y3a36tb3skempjoxqpuyompjbmfeyf34fi3uy6uue42v4"
                                },
                                {
                                    "/": "bafy2bzacebp3shtrn43k7g3unredz7fxn4gj533d3o43tqn2p2ipxxhrvchve"
                                }
                            ]
                        ],
                        "additionalProperties": false,
                        "type": [
                            "object"
                        ]
                    },
                    "required": true,
                    "deprecated": false
                }
            ],
            "result": {
                "name": "types.BigInt",
                "description": "types.BigInt",
                "summary": "",
                "schema": {
                    "examples": [
                        "0"
                    ],
                    "additionalProperties": false,
                    "type": [
                        "object"
                    ]
                },
                "required": true,
                "deprecated": false
            },
            "deprecated": false,
            "externalDocs": {
                "description": "Github remote link",
                "url": "https://github.com/filecoin-project/lotus/blob/master/api/proxy_gen.go#L4688"
            }
        },
        {
            "name": "Filecoin.MsigGetPending",
            "description": "```go\nfunc (s *GatewayStruct) MsigGetPending(p0 context.Context, p1 address.Address, p2 types.TipSetKey) ([]*MsigTransaction, error) {\n\tif s.Internal.MsigGetPending == nil {\n\t\treturn *new([]*MsigTransaction), ErrNotSupported\n\t}\n\treturn s.Internal.MsigGetPending(p0, p1, p2)\n}\n```",
            "summary": "There are not yet any comments for this method.",
            "paramStructure": "by-position",
            "params": [
                {
                    "name": "p1",
                    "description": "address.Address",
                    "summary": "",
                    "schema": {
                        "examples": [
                            "f01234"
                        ],
                        "additionalProperties": false,
                        "type": [
                            "object"
                        ]
                    },
                    "required": true,
                    "deprecated": false
                },
                {
                    "name": "p2",
                    "description": "types.TipSetKey",
                    "summary": "",
                    "schema": {
                        "examples": [
                            [
                                {
                                    "/": "bafy2bzacea3wsdh6y3a36tb3skempjoxqpuyompjbmfeyf34fi3uy6uue42v4"
                                },
                                {
                                    "/": "bafy2bzacebp3shtrn43k7g3unredz7fxn4gj533d3o43tqn2p2ipxxhrvchve"
                                }
                            ]
                        ],
                        "additionalProperties": false,
                        "type": [
                            "object"
                        ]
                    },
                    "required": true,
                    "deprecated": false
                }
            ],
            "result": {
                "name": "[]*MsigTransaction",
                "description": "[]*MsigTransaction",
                "summary": "",
                "schema": {
                    "examples": [
                        [
                            {
                                "ID": 9,
                                "To": "f01234",
                                "Value": "0",
                                "Method": 1,
                                "Params": "Ynl0ZSBhcnJheQ==",
                                "Approved": [
                                    "f01234"
                                ]
                            }
                        ]
                    ],
                    "items": [
                        {
                            "additionalProperties": false,
                            "properties": {
                                "Approved": {
                                    "items": {
                                        "additionalProperties": false,
                                        "type": "object"
                                    },
                                    "type": "array"
                                },
                                "ID": {
                                    "title": "number",
                                    "type": "number"
                                },
                                "Method": {
                                    "title": "number",
                                    "type": "number"
                                },
                                "Params": {
                                    "media": {
                                        "binaryEncoding": "base64"
                                    },
                                    "type": "string"
                                },
                                "To": {
                                    "additionalProperties": false,
                                    "type": "object"
                                },
                                "Value": {
                                    "additionalProperties": false,
                                    "type": "object"
                                }
                            },
                            "type": [
                                "object"
                            ]
                        }
                    ],
                    "type": [
                        "array"
                    ]
                },
                "required": true,
                "deprecated": false
            },
            "deprecated": false,
            "externalDocs": {
                "description": "Github remote link",
                "url": "https://github.com/filecoin-project/lotus/blob/master/api/proxy_gen.go#L4699"
            }
        },
        {
            "name": "Filecoin.MsigGetVested",
            "description": "```go\nfunc (s *GatewayStruct) MsigGetVested(p0 context.Context, p1 address.Address, p2 types.TipSetKey, p3 types.TipSetKey) (types.BigInt, error) {\n\tif s.Internal.MsigGetVested == nil {\n\t\treturn *new(types.BigInt), ErrNotSupported\n\t}\n\treturn s.Internal.MsigGetVested(p0, p1, p2, p3)\n}\n```",
            "summary": "There are not yet any comments for this method.",
            "paramStructure": "by-position",
            "params": [
                {
                    "name": "p1",
                    "description": "address.Address",
                    "summary": "",
                    "schema": {
                        "examples": [
                            "f01234"
                        ],
                        "additionalProperties": false,
                        "type": [
                            "object"
                        ]
                    },
                    "required": true,
                    "deprecated": false
                },
                {
                    "name": "p2",
                    "description": "types.TipSetKey",
                    "summary": "",
                    "schema": {
                        "examples": [
                            [
                                {
                                    "/": "bafy2bzacea3wsdh6y3a36tb3skempjoxqpuyompjbmfeyf34fi3uy6uue42v4"
                                },
                                {
                                    "/": "bafy2bzacebp3shtrn43k7g3unredz7fxn4gj533d3o43tqn2p2ipxxhrvchve"
                                }
                            ]
                        ],
                        "additionalProperties": false,
                        "type": [
                            "object"
                        ]
                    },
                    "required": true,
                    "deprecated": false
                },
                {
                    "name": "p3",
                    "description": "types.TipSetKey",
                    "summary": "",
                    "schema": {
                        "examples": [
                            [
                                {
                                    "/": "bafy2bzacea3wsdh6y3a36tb3skempjoxqpuyompjbmfeyf34fi3uy6uue42v4"
                                },
                                {
                                    "/": "bafy2bzacebp3shtrn43k7g3unredz7fxn4gj533d3o43tqn2p2ipxxhrvchve"
                                }
                            ]
                        ],
                        "additionalProperties": false,
                        "type": [
                            "object"
                        ]
                    },
                    "required": true,
                    "deprecated": false
                }
            ],
            "result": {
                "name": "types.BigInt",
                "description": "types.BigInt",
                "summary": "",
                "schema": {
                    "examples": [
                        "0"
                    ],
                    "additionalProperties": false,
                    "type": [
                        "object"
                    ]
                },
                "required": true,
                "deprecated": false
            },
            "deprecated": false,
            "externalDocs": {
                "description": "Github remote link",
                "url": "https://github.com/filecoin-project/lotus/blob/master/api/proxy_gen.go#L4710"
            }
        },
        {
            "name": "Filecoin.MsigGetVestingSchedule",
            "description": "```go\nfunc (s *GatewayStruct) MsigGetVestingSchedule(p0 context.Context, p1 address.Address, p2 types.TipSetKey) (MsigVesting, error) {\n\tif s.Internal.MsigGetVestingSchedule == nil {\n\t\treturn *new(MsigVesting), ErrNotSupported\n\t}\n\treturn s.Internal.MsigGetVestingSchedule(p0, p1, p2)\n}\n```",
            "summary": "There are not yet any comments for this method.",
            "paramStructure": "by-position",
            "params": [
                {
                    "name": "p1",
                    "description": "address.Address",
                    "summary": "",
                    "schema": {
                        "examples": [
                            "f01234"
                        ],
                        "additionalProperties": false,
                        "type": [
                            "object"
                        ]
                    },
                    "required": true,
                    "deprecated": false
                },
                {
                    "name": "p2",
                    "description": "types.TipSetKey",
                    "summary": "",
                    "schema": {
                        "examples": [
                            [
                                {
                                    "/": "bafy2bzacea3wsdh6y3a36tb3skempjoxqpuyompjbmfeyf34fi3uy6uue42v4"
                                },
                                {
                                    "/": "bafy2bzacebp3shtrn43k7g3unredz7fxn4gj533d3o43tqn2p2ipxxhrvchve"
                                }
                            ]
                        ],
                        "additionalProperties": false,
                        "type": [
                            "object"
                        ]
                    },
                    "required": true,
                    "deprecated": false
                }
            ],
            "result": {
                "name": "MsigVesting",
                "description": "MsigVesting",
                "summary": "",
                "schema": {
                    "examples": [
                        {
                            "InitialBalance": "0",
                            "StartEpoch": 10101,
                            "UnlockDuration": 10101
                        }
                    ],
                    "additionalProperties": false,
                    "properties": {
                        "InitialBalance": {
                            "additionalProperties": false,
                            "type": "object"
                        },
                        "StartEpoch": {
                            "title": "number",
                            "type": "number"
                        },
                        "UnlockDuration": {
                            "title": "number",
                            "type": "number"
                        }
                    },
                    "type": [
                        "object"
                    ]
                },
                "required": true,
                "deprecated": false
            },
            "deprecated": false,
            "externalDocs": {
                "description": "Github remote link",
                "url": "https://github.com/filecoin-project/lotus/blob/master/api/proxy_gen.go#L4721"
            }
        },
        {
            "name": "Filecoin.NetListening",
            "description": "```go\nfunc (s *GatewayStruct) NetListening(p0 context.Context) (bool, error) {\n\tif s.Internal.NetListening == nil {\n\t\treturn false, ErrNotSupported\n\t}\n\treturn s.Internal.NetListening(p0)\n}\n```",
            "summary": "There are not yet any comments for this method.",
            "paramStructure": "by-position",
            "params": [],
            "result": {
                "name": "bool",
                "description": "bool",
                "summary": "",
                "schema": {
                    "examples": [
                        true
                    ],
                    "type": [
                        "boolean"
                    ]
                },
                "required": true,
                "deprecated": false
            },
            "deprecated": false,
            "externalDocs": {
                "description": "Github remote link",
                "url": "https://github.com/filecoin-project/lotus/blob/master/api/proxy_gen.go#L4732"
            }
        },
        {
            "name": "Filecoin.NetVersion",
            "description": "```go\nfunc (s *GatewayStruct) NetVersion(p0 context.Context) (string, error) {\n\tif s.Internal.NetVersion == nil {\n\t\treturn \"\", ErrNotSupported\n\t}\n\treturn s.Internal.NetVersion(p0)\n}\n```",
            "summary": "There are not yet any comments for this method.",
            "paramStructure": "by-position",
            "params": [],
            "result": {
                "name": "string",
                "description": "string",
                "summary": "",
                "schema": {
                    "examples": [
                        "string value"
                    ],
                    "type": [
                        "string"
                    ]
                },
                "required": true,
                "deprecated": false
            },
            "deprecated": false,
            "externalDocs": {
                "description": "Github remote link",
                "url": "https://github.com/filecoin-project/lotus/blob/master/api/proxy_gen.go#L4743"
            }
        },
        {
            "name": "Filecoin.StateAccountKey",
            "description": "```go\nfunc (s *GatewayStruct) StateAccountKey(p0 context.Context, p1 address.Address, p2 types.TipSetKey) (address.Address, error) {\n\tif s.Internal.StateAccountKey == nil {\n\t\treturn *new(address.Address), ErrNotSupported\n\t}\n\treturn s.Internal.StateAccountKey(p0, p1, p2)\n}\n```",
            "summary": "There are not yet any comments for this method.",
            "paramStructure": "by-position",
            "params": [
                {
                    "name": "p1",
                    "description": "address.Address",
                    "summary": "",
                    "schema": {
                        "examples": [
                            "f01234"
                        ],
                        "additionalProperties": false,
                        "type": [
                            "object"
                        ]
                    },
                    "required": true,
                    "deprecated": false
                },
                {
                    "name": "p2",
                    "description": "types.TipSetKey",
                    "summary": "",
                    "schema": {
                        "examples": [
                            [
                                {
                                    "/": "bafy2bzacea3wsdh6y3a36tb3skempjoxqpuyompjbmfeyf34fi3uy6uue42v4"
                                },
                                {
                                    "/": "bafy2bzacebp3shtrn43k7g3unredz7fxn4gj533d3o43tqn2p2ipxxhrvchve"
                                }
                            ]
                        ],
                        "additionalProperties": false,
                        "type": [
                            "object"
                        ]
                    },
                    "required": true,
                    "deprecated": false
                }
            ],
            "result": {
                "name": "address.Address",
                "description": "address.Address",
                "summary": "",
                "schema": {
                    "examples": [
                        "f01234"
                    ],
                    "additionalProperties": false,
                    "type": [
                        "object"
                    ]
                },
                "required": true,
                "deprecated": false
            },
            "deprecated": false,
            "externalDocs": {
                "description": "Github remote link",
                "url": "https://github.com/filecoin-project/lotus/blob/master/api/proxy_gen.go#L4754"
            }
        },
        {
            "name": "Filecoin.StateCall",
            "description": "```go\nfunc (s *GatewayStruct) StateCall(p0 context.Context, p1 *types.Message, p2 types.TipSetKey) (*InvocResult, error) {\n\tif s.Internal.StateCall == nil {\n\t\treturn nil, ErrNotSupported\n\t}\n\treturn s.Internal.StateCall(p0, p1, p2)\n}\n```",
            "summary": "There are not yet any comments for this method.",
            "paramStructure": "by-position",
            "params": [
                {
                    "name": "p1",
                    "description": "*types.Message",
                    "summary": "",
                    "schema": {
                        "examples": [
                            {
                                "Version": 42,
                                "To": "f01234",
                                "From": "f01234",
                                "Nonce": 42,
                                "Value": "0",
                                "GasLimit": 9,
                                "GasFeeCap": "0",
                                "GasPremium": "0",
                                "Method": 1,
                                "Params": "Ynl0ZSBhcnJheQ==",
                                "CID": {
                                    "/": "bafy2bzacebbpdegvr3i4cosewthysg5xkxpqfn2wfcz6mv2hmoktwbdxkax4s"
                                }
                            }
                        ],
                        "additionalProperties": false,
                        "properties": {
                            "From": {
                                "additionalProperties": false,
                                "type": "object"
                            },
                            "GasFeeCap": {
                                "additionalProperties": false,
                                "type": "object"
                            },
                            "GasLimit": {
                                "title": "number",
                                "type": "number"
                            },
                            "GasPremium": {
                                "additionalProperties": false,
                                "type": "object"
                            },
                            "Method": {
                                "title": "number",
                                "type": "number"
                            },
                            "Nonce": {
                                "title": "number",
                                "type": "number"
                            },
                            "Params": {
                                "media": {
                                    "binaryEncoding": "base64"
                                },
                                "type": "string"
                            },
                            "To": {
                                "additionalProperties": false,
                                "type": "object"
                            },
                            "Value": {
                                "additionalProperties": false,
                                "type": "object"
                            },
                            "Version": {
                                "title": "number",
                                "type": "number"
                            }
                        },
                        "type": [
                            "object"
                        ]
                    },
                    "required": true,
                    "deprecated": false
                },
                {
                    "name": "p2",
                    "description": "types.TipSetKey",
                    "summary": "",
                    "schema": {
                        "examples": [
                            [
                                {
                                    "/": "bafy2bzacea3wsdh6y3a36tb3skempjoxqpuyompjbmfeyf34fi3uy6uue42v4"
                                },
                                {
                                    "/": "bafy2bzacebp3shtrn43k7g3unredz7fxn4gj533d3o43tqn2p2ipxxhrvchve"
                                }
                            ]
                        ],
                        "additionalProperties": false,
                        "type": [
                            "object"
                        ]
                    },
                    "required": true,
                    "deprecated": false
                }
            ],
            "result": {
                "name": "*InvocResult",
                "description": "*InvocResult",
                "summary": "",
                "schema": {
                    "examples": [
                        {
                            "MsgCid": {
                                "/": "bafy2bzacea3wsdh6y3a36tb3skempjoxqpuyompjbmfeyf34fi3uy6uue42v4"
                            },
                            "Msg": {
                                "Version": 42,
                                "To": "f01234",
                                "From": "f01234",
                                "Nonce": 42,
                                "Value": "0",
                                "GasLimit": 9,
                                "GasFeeCap": "0",
                                "GasPremium": "0",
                                "Method": 1,
                                "Params": "Ynl0ZSBhcnJheQ==",
                                "CID": {
                                    "/": "bafy2bzacebbpdegvr3i4cosewthysg5xkxpqfn2wfcz6mv2hmoktwbdxkax4s"
                                }
                            },
                            "MsgRct": {
                                "ExitCode": 0,
                                "Return": "Ynl0ZSBhcnJheQ==",
                                "GasUsed": 9,
                                "EventsRoot": {
                                    "/": "bafy2bzacea3wsdh6y3a36tb3skempjoxqpuyompjbmfeyf34fi3uy6uue42v4"
                                }
                            },
                            "GasCost": {
                                "Message": {
                                    "/": "bafy2bzacea3wsdh6y3a36tb3skempjoxqpuyompjbmfeyf34fi3uy6uue42v4"
                                },
                                "GasUsed": "0",
                                "BaseFeeBurn": "0",
                                "OverEstimationBurn": "0",
                                "MinerPenalty": "0",
                                "MinerTip": "0",
                                "Refund": "0",
                                "TotalCost": "0"
                            },
                            "ExecutionTrace": {
                                "Msg": {
                                    "From": "f01234",
                                    "To": "f01234",
                                    "Value": "0",
                                    "Method": 1,
                                    "Params": "Ynl0ZSBhcnJheQ==",
                                    "ParamsCodec": 42,
                                    "GasLimit": 42,
                                    "ReadOnly": true
                                },
                                "MsgRct": {
                                    "ExitCode": 0,
                                    "Return": "Ynl0ZSBhcnJheQ==",
                                    "ReturnCodec": 42
                                },
                                "InvokedActor": {
                                    "Id": 1000,
                                    "State": {
                                        "Code": {
                                            "/": "bafy2bzacea3wsdh6y3a36tb3skempjoxqpuyompjbmfeyf34fi3uy6uue42v4"
                                        },
                                        "Head": {
                                            "/": "bafy2bzacea3wsdh6y3a36tb3skempjoxqpuyompjbmfeyf34fi3uy6uue42v4"
                                        },
                                        "Nonce": 42,
                                        "Balance": "0",
                                        "DelegatedAddress": "f01234"
                                    }
                                },
                                "GasCharges": [
                                    {
                                        "Name": "string value",
                                        "tg": 9,
                                        "cg": 9,
                                        "sg": 9,
                                        "tt": 60000000000
                                    }
                                ],
                                "Subcalls": [
                                    {
                                        "Msg": {
                                            "From": "f01234",
                                            "To": "f01234",
                                            "Value": "0",
                                            "Method": 1,
                                            "Params": "Ynl0ZSBhcnJheQ==",
                                            "ParamsCodec": 42,
                                            "GasLimit": 42,
                                            "ReadOnly": true
                                        },
                                        "MsgRct": {
                                            "ExitCode": 0,
                                            "Return": "Ynl0ZSBhcnJheQ==",
                                            "ReturnCodec": 42
                                        },
                                        "InvokedActor": {
                                            "Id": 1000,
                                            "State": {
                                                "Code": {
                                                    "/": "bafy2bzacea3wsdh6y3a36tb3skempjoxqpuyompjbmfeyf34fi3uy6uue42v4"
                                                },
                                                "Head": {
                                                    "/": "bafy2bzacea3wsdh6y3a36tb3skempjoxqpuyompjbmfeyf34fi3uy6uue42v4"
                                                },
                                                "Nonce": 42,
                                                "Balance": "0",
                                                "DelegatedAddress": "f01234"
                                            }
                                        },
                                        "GasCharges": [
                                            {
                                                "Name": "string value",
                                                "tg": 9,
                                                "cg": 9,
                                                "sg": 9,
                                                "tt": 60000000000
                                            }
                                        ],
                                        "Subcalls": null
                                    }
                                ]
                            },
                            "Error": "string value",
                            "Duration": 60000000000
                        }
                    ],
                    "additionalProperties": false,
                    "properties": {
                        "Duration": {
                            "title": "number",
                            "type": "number"
                        },
                        "Error": {
                            "type": "string"
                        },
                        "ExecutionTrace": {
                            "additionalProperties": false,
                            "properties": {
                                "GasCharges": {
                                    "items": {
                                        "additionalProperties": false,
                                        "properties": {
                                            "Name": {
                                                "type": "string"
                                            },
                                            "cg": {
                                                "title": "number",
                                                "type": "number"
                                            },
                                            "sg": {
                                                "title": "number",
                                                "type": "number"
                                            },
                                            "tg": {
                                                "title": "number",
                                                "type": "number"
                                            },
                                            "tt": {
                                                "title": "number",
                                                "type": "number"
                                            }
                                        },
                                        "type": "object"
                                    },
                                    "type": "array"
                                },
                                "InvokedActor": {
                                    "additionalProperties": false,
                                    "properties": {
                                        "Id": {
                                            "title": "number",
                                            "type": "number"
                                        },
                                        "State": {
                                            "additionalProperties": false,
                                            "properties": {
                                                "Balance": {
                                                    "additionalProperties": false,
                                                    "type": "object"
                                                },
                                                "Code": {
                                                    "title": "Content Identifier",
                                                    "type": "string"
                                                },
                                                "DelegatedAddress": {
                                                    "additionalProperties": false,
                                                    "type": "object"
                                                },
                                                "Head": {
                                                    "title": "Content Identifier",
                                                    "type": "string"
                                                },
                                                "Nonce": {
                                                    "title": "number",
                                                    "type": "number"
                                                }
                                            },
                                            "type": "object"
                                        }
                                    },
                                    "type": "object"
                                },
                                "Msg": {
                                    "additionalProperties": false,
                                    "properties": {
                                        "From": {
                                            "additionalProperties": false,
                                            "type": "object"
                                        },
                                        "GasLimit": {
                                            "title": "number",
                                            "type": "number"
                                        },
                                        "Method": {
                                            "title": "number",
                                            "type": "number"
                                        },
                                        "Params": {
                                            "media": {
                                                "binaryEncoding": "base64"
                                            },
                                            "type": "string"
                                        },
                                        "ParamsCodec": {
                                            "title": "number",
                                            "type": "number"
                                        },
                                        "ReadOnly": {
                                            "type": "boolean"
                                        },
                                        "To": {
                                            "additionalProperties": false,
                                            "type": "object"
                                        },
                                        "Value": {
                                            "additionalProperties": false,
                                            "type": "object"
                                        }
                                    },
                                    "type": "object"
                                },
                                "MsgRct": {
                                    "additionalProperties": false,
                                    "properties": {
                                        "ExitCode": {
                                            "title": "number",
                                            "type": "number"
                                        },
                                        "Return": {
                                            "media": {
                                                "binaryEncoding": "base64"
                                            },
                                            "type": "string"
                                        },
                                        "ReturnCodec": {
                                            "title": "number",
                                            "type": "number"
                                        }
                                    },
                                    "type": "object"
                                },
                                "Subcalls": {
                                    "items": {},
                                    "type": "array"
                                }
                            },
                            "type": "object"
                        },
                        "GasCost": {
                            "additionalProperties": false,
                            "properties": {
                                "BaseFeeBurn": {
                                    "additionalProperties": false,
                                    "type": "object"
                                },
                                "GasUsed": {
                                    "additionalProperties": false,
                                    "type": "object"
                                },
                                "Message": {
                                    "title": "Content Identifier",
                                    "type": "string"
                                },
                                "MinerPenalty": {
                                    "additionalProperties": false,
                                    "type": "object"
                                },
                                "MinerTip": {
                                    "additionalProperties": false,
                                    "type": "object"
                                },
                                "OverEstimationBurn": {
                                    "additionalProperties": false,
                                    "type": "object"
                                },
                                "Refund": {
                                    "additionalProperties": false,
                                    "type": "object"
                                },
                                "TotalCost": {
                                    "additionalProperties": false,
                                    "type": "object"
                                }
                            },
                            "type": "object"
                        },
                        "Msg": {
                            "additionalProperties": false,
                            "properties": {
                                "From": {
                                    "additionalProperties": false,
                                    "type": "object"
                                },
                                "GasFeeCap": {
                                    "additionalProperties": false,
                                    "type": "object"
                                },
                                "GasLimit": {
                                    "title": "number",
                                    "type": "number"
                                },
                                "GasPremium": {
                                    "additionalProperties": false,
                                    "type": "object"
                                },
                                "Method": {
                                    "title": "number",
                                    "type": "number"
                                },
                                "Nonce": {
                                    "title": "number",
                                    "type": "number"
                                },
                                "Params": {
                                    "media": {
                                        "binaryEncoding": "base64"
                                    },
                                    "type": "string"
                                },
                                "To": {
                                    "additionalProperties": false,
                                    "type": "object"
                                },
                                "Value": {
                                    "additionalProperties": false,
                                    "type": "object"
                                },
                                "Version": {
                                    "title": "number",
                                    "type": "number"
                                }
                            },
                            "type": "object"
                        },
                        "MsgCid": {
                            "title": "Content Identifier",
                            "type": "string"
                        },
                        "MsgRct": {
                            "additionalProperties": false,
                            "properties": {
                                "EventsRoot": {
                                    "title": "Content Identifier",
                                    "type": "string"
                                },
                                "ExitCode": {
                                    "title": "number",
                                    "type": "number"
                                },
                                "GasUsed": {
                                    "title": "number",
                                    "type": "number"
                                },
                                "Return": {
                                    "media": {
                                        "binaryEncoding": "base64"
                                    },
                                    "type": "string"
                                }
                            },
                            "type": "object"
                        }
                    },
                    "type": [
                        "object"
                    ]
                },
                "required": true,
                "deprecated": false
            },
            "deprecated": false,
            "externalDocs": {
                "description": "Github remote link",
                "url": "https://github.com/filecoin-project/lotus/blob/master/api/proxy_gen.go#L4765"
            }
        },
        {
            "name": "Filecoin.StateDealProviderCollateralBounds",
            "description": "```go\nfunc (s *GatewayStruct) StateDealProviderCollateralBounds(p0 context.Context, p1 abi.PaddedPieceSize, p2 bool, p3 types.TipSetKey) (DealCollateralBounds, error) {\n\tif s.Internal.StateDealProviderCollateralBounds == nil {\n\t\treturn *new(DealCollateralBounds), ErrNotSupported\n\t}\n\treturn s.Internal.StateDealProviderCollateralBounds(p0, p1, p2, p3)\n}\n```",
            "summary": "There are not yet any comments for this method.",
            "paramStructure": "by-position",
            "params": [
                {
                    "name": "p1",
                    "description": "abi.PaddedPieceSize",
                    "summary": "",
                    "schema": {
                        "title": "number",
                        "description": "Number is a number",
                        "examples": [
                            1032
                        ],
                        "type": [
                            "number"
                        ]
                    },
                    "required": true,
                    "deprecated": false
                },
                {
                    "name": "p2",
                    "description": "bool",
                    "summary": "",
                    "schema": {
                        "examples": [
                            true
                        ],
                        "type": [
                            "boolean"
                        ]
                    },
                    "required": true,
                    "deprecated": false
                },
                {
                    "name": "p3",
                    "description": "types.TipSetKey",
                    "summary": "",
                    "schema": {
                        "examples": [
                            [
                                {
                                    "/": "bafy2bzacea3wsdh6y3a36tb3skempjoxqpuyompjbmfeyf34fi3uy6uue42v4"
                                },
                                {
                                    "/": "bafy2bzacebp3shtrn43k7g3unredz7fxn4gj533d3o43tqn2p2ipxxhrvchve"
                                }
                            ]
                        ],
                        "additionalProperties": false,
                        "type": [
                            "object"
                        ]
                    },
                    "required": true,
                    "deprecated": false
                }
            ],
            "result": {
                "name": "DealCollateralBounds",
                "description": "DealCollateralBounds",
                "summary": "",
                "schema": {
                    "examples": [
                        {
                            "Min": "0",
                            "Max": "0"
                        }
                    ],
                    "additionalProperties": false,
                    "properties": {
                        "Max": {
                            "additionalProperties": false,
                            "type": "object"
                        },
                        "Min": {
                            "additionalProperties": false,
                            "type": "object"
                        }
                    },
                    "type": [
                        "object"
                    ]
                },
                "required": true,
                "deprecated": false
            },
            "deprecated": false,
            "externalDocs": {
                "description": "Github remote link",
                "url": "https://github.com/filecoin-project/lotus/blob/master/api/proxy_gen.go#L4776"
            }
        },
        {
            "name": "Filecoin.StateDecodeParams",
            "description": "```go\nfunc (s *GatewayStruct) StateDecodeParams(p0 context.Context, p1 address.Address, p2 abi.MethodNum, p3 []byte, p4 types.TipSetKey) (interface{}, error) {\n\tif s.Internal.StateDecodeParams == nil {\n\t\treturn nil, ErrNotSupported\n\t}\n\treturn s.Internal.StateDecodeParams(p0, p1, p2, p3, p4)\n}\n```",
            "summary": "There are not yet any comments for this method.",
            "paramStructure": "by-position",
            "params": [
                {
                    "name": "p1",
                    "description": "address.Address",
                    "summary": "",
                    "schema": {
                        "examples": [
                            "f01234"
                        ],
                        "additionalProperties": false,
                        "type": [
                            "object"
                        ]
                    },
                    "required": true,
                    "deprecated": false
                },
                {
                    "name": "p2",
                    "description": "abi.MethodNum",
                    "summary": "",
                    "schema": {
                        "title": "number",
                        "description": "Number is a number",
                        "examples": [
                            1
                        ],
                        "type": [
                            "number"
                        ]
                    },
                    "required": true,
                    "deprecated": false
                },
                {
                    "name": "p3",
                    "description": "[]byte",
                    "summary": "",
                    "schema": {
                        "examples": [
                            "Ynl0ZSBhcnJheQ=="
                        ],
                        "type": [
                            "string"
                        ]
                    },
                    "required": true,
                    "deprecated": false
                },
                {
                    "name": "p4",
                    "description": "types.TipSetKey",
                    "summary": "",
                    "schema": {
                        "examples": [
                            [
                                {
                                    "/": "bafy2bzacea3wsdh6y3a36tb3skempjoxqpuyompjbmfeyf34fi3uy6uue42v4"
                                },
                                {
                                    "/": "bafy2bzacebp3shtrn43k7g3unredz7fxn4gj533d3o43tqn2p2ipxxhrvchve"
                                }
                            ]
                        ],
                        "additionalProperties": false,
                        "type": [
                            "object"
                        ]
                    },
                    "required": true,
                    "deprecated": false
                }
            ],
            "result": {
                "name": "interface{}",
                "description": "interface{}",
                "summary": "",
                "schema": {
                    "examples": [
                        {}
                    ],
                    "additionalProperties": true,
                    "type": [
                        "object"
                    ]
                },
                "required": true,
                "deprecated": false
            },
            "deprecated": false,
            "externalDocs": {
                "description": "Github remote link",
                "url": "https://github.com/filecoin-project/lotus/blob/master/api/proxy_gen.go#L4787"
            }
        },
        {
            "name": "Filecoin.StateGetActor",
            "description": "```go\nfunc (s *GatewayStruct) StateGetActor(p0 context.Context, p1 address.Address, p2 types.TipSetKey) (*types.Actor, error) {\n\tif s.Internal.StateGetActor == nil {\n\t\treturn nil, ErrNotSupported\n\t}\n\treturn s.Internal.StateGetActor(p0, p1, p2)\n}\n```",
            "summary": "There are not yet any comments for this method.",
            "paramStructure": "by-position",
            "params": [
                {
                    "name": "p1",
                    "description": "address.Address",
                    "summary": "",
                    "schema": {
                        "examples": [
                            "f01234"
                        ],
                        "additionalProperties": false,
                        "type": [
                            "object"
                        ]
                    },
                    "required": true,
                    "deprecated": false
                },
                {
                    "name": "p2",
                    "description": "types.TipSetKey",
                    "summary": "",
                    "schema": {
                        "examples": [
                            [
                                {
                                    "/": "bafy2bzacea3wsdh6y3a36tb3skempjoxqpuyompjbmfeyf34fi3uy6uue42v4"
                                },
                                {
                                    "/": "bafy2bzacebp3shtrn43k7g3unredz7fxn4gj533d3o43tqn2p2ipxxhrvchve"
                                }
                            ]
                        ],
                        "additionalProperties": false,
                        "type": [
                            "object"
                        ]
                    },
                    "required": true,
                    "deprecated": false
                }
            ],
            "result": {
                "name": "*types.Actor",
                "description": "*types.Actor",
                "summary": "",
                "schema": {
                    "examples": [
                        {
                            "Code": {
                                "/": "bafy2bzacea3wsdh6y3a36tb3skempjoxqpuyompjbmfeyf34fi3uy6uue42v4"
                            },
                            "Head": {
                                "/": "bafy2bzacea3wsdh6y3a36tb3skempjoxqpuyompjbmfeyf34fi3uy6uue42v4"
                            },
                            "Nonce": 42,
                            "Balance": "0",
                            "DelegatedAddress": "f01234"
                        }
                    ],
                    "additionalProperties": false,
                    "properties": {
                        "Balance": {
                            "additionalProperties": false,
                            "type": "object"
                        },
                        "Code": {
                            "title": "Content Identifier",
                            "type": "string"
                        },
                        "DelegatedAddress": {
                            "additionalProperties": false,
                            "type": "object"
                        },
                        "Head": {
                            "title": "Content Identifier",
                            "type": "string"
                        },
                        "Nonce": {
                            "title": "number",
                            "type": "number"
                        }
                    },
                    "type": [
                        "object"
                    ]
                },
                "required": true,
                "deprecated": false
            },
            "deprecated": false,
            "externalDocs": {
                "description": "Github remote link",
                "url": "https://github.com/filecoin-project/lotus/blob/master/api/proxy_gen.go#L4798"
            }
        },
        {
            "name": "Filecoin.StateGetAllocation",
            "description": "```go\nfunc (s *GatewayStruct) StateGetAllocation(p0 context.Context, p1 address.Address, p2 verifregtypes.AllocationId, p3 types.TipSetKey) (*verifregtypes.Allocation, error) {\n\tif s.Internal.StateGetAllocation == nil {\n\t\treturn nil, ErrNotSupported\n\t}\n\treturn s.Internal.StateGetAllocation(p0, p1, p2, p3)\n}\n```",
            "summary": "There are not yet any comments for this method.",
            "paramStructure": "by-position",
            "params": [
                {
                    "name": "p1",
                    "description": "address.Address",
                    "summary": "",
                    "schema": {
                        "examples": [
                            "f01234"
                        ],
                        "additionalProperties": false,
                        "type": [
                            "object"
                        ]
                    },
                    "required": true,
                    "deprecated": false
                },
                {
                    "name": "p2",
                    "description": "verifregtypes.AllocationId",
                    "summary": "",
                    "schema": {
                        "title": "number",
                        "description": "Number is a number",
                        "examples": [
                            0
                        ],
                        "type": [
                            "number"
                        ]
                    },
                    "required": true,
                    "deprecated": false
                },
                {
                    "name": "p3",
                    "description": "types.TipSetKey",
                    "summary": "",
                    "schema": {
                        "examples": [
                            [
                                {
                                    "/": "bafy2bzacea3wsdh6y3a36tb3skempjoxqpuyompjbmfeyf34fi3uy6uue42v4"
                                },
                                {
                                    "/": "bafy2bzacebp3shtrn43k7g3unredz7fxn4gj533d3o43tqn2p2ipxxhrvchve"
                                }
                            ]
                        ],
                        "additionalProperties": false,
                        "type": [
                            "object"
                        ]
                    },
                    "required": true,
                    "deprecated": false
                }
            ],
            "result": {
                "name": "*verifregtypes.Allocation",
                "description": "*verifregtypes.Allocation",
                "summary": "",
                "schema": {
                    "examples": [
                        {
                            "Client": 1000,
                            "Provider": 1000,
                            "Data": {
                                "/": "bafy2bzacea3wsdh6y3a36tb3skempjoxqpuyompjbmfeyf34fi3uy6uue42v4"
                            },
                            "Size": 1032,
                            "TermMin": 10101,
                            "TermMax": 10101,
                            "Expiration": 10101
                        }
                    ],
                    "additionalProperties": false,
                    "properties": {
                        "Client": {
                            "title": "number",
                            "type": "number"
                        },
                        "Data": {
                            "title": "Content Identifier",
                            "type": "string"
                        },
                        "Expiration": {
                            "title": "number",
                            "type": "number"
                        },
                        "Provider": {
                            "title": "number",
                            "type": "number"
                        },
                        "Size": {
                            "title": "number",
                            "type": "number"
                        },
                        "TermMax": {
                            "title": "number",
                            "type": "number"
                        },
                        "TermMin": {
                            "title": "number",
                            "type": "number"
                        }
                    },
                    "type": [
                        "object"
                    ]
                },
                "required": true,
                "deprecated": false
            },
            "deprecated": false,
            "externalDocs": {
                "description": "Github remote link",
                "url": "https://github.com/filecoin-project/lotus/blob/master/api/proxy_gen.go#L4809"
            }
        },
        {
            "name": "Filecoin.StateGetAllocationForPendingDeal",
            "description": "```go\nfunc (s *GatewayStruct) StateGetAllocationForPendingDeal(p0 context.Context, p1 abi.DealID, p2 types.TipSetKey) (*verifregtypes.Allocation, error) {\n\tif s.Internal.StateGetAllocationForPendingDeal == nil {\n\t\treturn nil, ErrNotSupported\n\t}\n\treturn s.Internal.StateGetAllocationForPendingDeal(p0, p1, p2)\n}\n```",
            "summary": "There are not yet any comments for this method.",
            "paramStructure": "by-position",
            "params": [
                {
                    "name": "p1",
                    "description": "abi.DealID",
                    "summary": "",
                    "schema": {
                        "title": "number",
                        "description": "Number is a number",
                        "examples": [
                            5432
                        ],
                        "type": [
                            "number"
                        ]
                    },
                    "required": true,
                    "deprecated": false
                },
                {
                    "name": "p2",
                    "description": "types.TipSetKey",
                    "summary": "",
                    "schema": {
                        "examples": [
                            [
                                {
                                    "/": "bafy2bzacea3wsdh6y3a36tb3skempjoxqpuyompjbmfeyf34fi3uy6uue42v4"
                                },
                                {
                                    "/": "bafy2bzacebp3shtrn43k7g3unredz7fxn4gj533d3o43tqn2p2ipxxhrvchve"
                                }
                            ]
                        ],
                        "additionalProperties": false,
                        "type": [
                            "object"
                        ]
                    },
                    "required": true,
                    "deprecated": false
                }
            ],
            "result": {
                "name": "*verifregtypes.Allocation",
                "description": "*verifregtypes.Allocation",
                "summary": "",
                "schema": {
                    "examples": [
                        {
                            "Client": 1000,
                            "Provider": 1000,
                            "Data": {
                                "/": "bafy2bzacea3wsdh6y3a36tb3skempjoxqpuyompjbmfeyf34fi3uy6uue42v4"
                            },
                            "Size": 1032,
                            "TermMin": 10101,
                            "TermMax": 10101,
                            "Expiration": 10101
                        }
                    ],
                    "additionalProperties": false,
                    "properties": {
                        "Client": {
                            "title": "number",
                            "type": "number"
                        },
                        "Data": {
                            "title": "Content Identifier",
                            "type": "string"
                        },
                        "Expiration": {
                            "title": "number",
                            "type": "number"
                        },
                        "Provider": {
                            "title": "number",
                            "type": "number"
                        },
                        "Size": {
                            "title": "number",
                            "type": "number"
                        },
                        "TermMax": {
                            "title": "number",
                            "type": "number"
                        },
                        "TermMin": {
                            "title": "number",
                            "type": "number"
                        }
                    },
                    "type": [
                        "object"
                    ]
                },
                "required": true,
                "deprecated": false
            },
            "deprecated": false,
            "externalDocs": {
                "description": "Github remote link",
                "url": "https://github.com/filecoin-project/lotus/blob/master/api/proxy_gen.go#L4820"
            }
        },
        {
            "name": "Filecoin.StateGetAllocations",
            "description": "```go\nfunc (s *GatewayStruct) StateGetAllocations(p0 context.Context, p1 address.Address, p2 types.TipSetKey) (map[verifregtypes.AllocationId]verifregtypes.Allocation, error) {\n\tif s.Internal.StateGetAllocations == nil {\n\t\treturn *new(map[verifregtypes.AllocationId]verifregtypes.Allocation), ErrNotSupported\n\t}\n\treturn s.Internal.StateGetAllocations(p0, p1, p2)\n}\n```",
            "summary": "There are not yet any comments for this method.",
            "paramStructure": "by-position",
            "params": [
                {
                    "name": "p1",
                    "description": "address.Address",
                    "summary": "",
                    "schema": {
                        "examples": [
                            "f01234"
                        ],
                        "additionalProperties": false,
                        "type": [
                            "object"
                        ]
                    },
                    "required": true,
                    "deprecated": false
                },
                {
                    "name": "p2",
                    "description": "types.TipSetKey",
                    "summary": "",
                    "schema": {
                        "examples": [
                            [
                                {
                                    "/": "bafy2bzacea3wsdh6y3a36tb3skempjoxqpuyompjbmfeyf34fi3uy6uue42v4"
                                },
                                {
                                    "/": "bafy2bzacebp3shtrn43k7g3unredz7fxn4gj533d3o43tqn2p2ipxxhrvchve"
                                }
                            ]
                        ],
                        "additionalProperties": false,
                        "type": [
                            "object"
                        ]
                    },
                    "required": true,
                    "deprecated": false
                }
            ],
            "result": {
                "name": "map[verifregtypes.AllocationId]verifregtypes.Allocation",
                "description": "map[verifregtypes.AllocationId]verifregtypes.Allocation",
                "summary": "",
                "schema": {
                    "examples": [
                        {}
                    ],
                    "patternProperties": {
                        ".*": {
                            "additionalProperties": false,
                            "properties": {
                                "Client": {
                                    "title": "number",
                                    "type": "number"
                                },
                                "Data": {
                                    "title": "Content Identifier",
                                    "type": "string"
                                },
                                "Expiration": {
                                    "title": "number",
                                    "type": "number"
                                },
                                "Provider": {
                                    "title": "number",
                                    "type": "number"
                                },
                                "Size": {
                                    "title": "number",
                                    "type": "number"
                                },
                                "TermMax": {
                                    "title": "number",
                                    "type": "number"
                                },
                                "TermMin": {
                                    "title": "number",
                                    "type": "number"
                                }
                            },
                            "type": "object"
                        }
                    },
                    "type": [
                        "object"
                    ]
                },
                "required": true,
                "deprecated": false
            },
            "deprecated": false,
            "externalDocs": {
                "description": "Github remote link",
                "url": "https://github.com/filecoin-project/lotus/blob/master/api/proxy_gen.go#L4831"
            }
        },
        {
            "name": "Filecoin.StateGetClaim",
            "description": "```go\nfunc (s *GatewayStruct) StateGetClaim(p0 context.Context, p1 address.Address, p2 verifregtypes.ClaimId, p3 types.TipSetKey) (*verifregtypes.Claim, error) {\n\tif s.Internal.StateGetClaim == nil {\n\t\treturn nil, ErrNotSupported\n\t}\n\treturn s.Internal.StateGetClaim(p0, p1, p2, p3)\n}\n```",
            "summary": "There are not yet any comments for this method.",
            "paramStructure": "by-position",
            "params": [
                {
                    "name": "p1",
                    "description": "address.Address",
                    "summary": "",
                    "schema": {
                        "examples": [
                            "f01234"
                        ],
                        "additionalProperties": false,
                        "type": [
                            "object"
                        ]
                    },
                    "required": true,
                    "deprecated": false
                },
                {
                    "name": "p2",
                    "description": "verifregtypes.ClaimId",
                    "summary": "",
                    "schema": {
                        "title": "number",
                        "description": "Number is a number",
                        "examples": [
                            0
                        ],
                        "type": [
                            "number"
                        ]
                    },
                    "required": true,
                    "deprecated": false
                },
                {
                    "name": "p3",
                    "description": "types.TipSetKey",
                    "summary": "",
                    "schema": {
                        "examples": [
                            [
                                {
                                    "/": "bafy2bzacea3wsdh6y3a36tb3skempjoxqpuyompjbmfeyf34fi3uy6uue42v4"
                                },
                                {
                                    "/": "bafy2bzacebp3shtrn43k7g3unredz7fxn4gj533d3o43tqn2p2ipxxhrvchve"
                                }
                            ]
                        ],
                        "additionalProperties": false,
                        "type": [
                            "object"
                        ]
                    },
                    "required": true,
                    "deprecated": false
                }
            ],
            "result": {
                "name": "*verifregtypes.Claim",
                "description": "*verifregtypes.Claim",
                "summary": "",
                "schema": {
                    "examples": [
                        {
                            "Provider": 1000,
                            "Client": 1000,
                            "Data": {
                                "/": "bafy2bzacea3wsdh6y3a36tb3skempjoxqpuyompjbmfeyf34fi3uy6uue42v4"
                            },
                            "Size": 1032,
                            "TermMin": 10101,
                            "TermMax": 10101,
                            "TermStart": 10101,
                            "Sector": 9
                        }
                    ],
                    "additionalProperties": false,
                    "properties": {
                        "Client": {
                            "title": "number",
                            "type": "number"
                        },
                        "Data": {
                            "title": "Content Identifier",
                            "type": "string"
                        },
                        "Provider": {
                            "title": "number",
                            "type": "number"
                        },
                        "Sector": {
                            "title": "number",
                            "type": "number"
                        },
                        "Size": {
                            "title": "number",
                            "type": "number"
                        },
                        "TermMax": {
                            "title": "number",
                            "type": "number"
                        },
                        "TermMin": {
                            "title": "number",
                            "type": "number"
                        },
                        "TermStart": {
                            "title": "number",
                            "type": "number"
                        }
                    },
                    "type": [
                        "object"
                    ]
                },
                "required": true,
                "deprecated": false
            },
            "deprecated": false,
            "externalDocs": {
                "description": "Github remote link",
                "url": "https://github.com/filecoin-project/lotus/blob/master/api/proxy_gen.go#L4842"
            }
        },
        {
            "name": "Filecoin.StateGetClaims",
            "description": "```go\nfunc (s *GatewayStruct) StateGetClaims(p0 context.Context, p1 address.Address, p2 types.TipSetKey) (map[verifregtypes.ClaimId]verifregtypes.Claim, error) {\n\tif s.Internal.StateGetClaims == nil {\n\t\treturn *new(map[verifregtypes.ClaimId]verifregtypes.Claim), ErrNotSupported\n\t}\n\treturn s.Internal.StateGetClaims(p0, p1, p2)\n}\n```",
            "summary": "There are not yet any comments for this method.",
            "paramStructure": "by-position",
            "params": [
                {
                    "name": "p1",
                    "description": "address.Address",
                    "summary": "",
                    "schema": {
                        "examples": [
                            "f01234"
                        ],
                        "additionalProperties": false,
                        "type": [
                            "object"
                        ]
                    },
                    "required": true,
                    "deprecated": false
                },
                {
                    "name": "p2",
                    "description": "types.TipSetKey",
                    "summary": "",
                    "schema": {
                        "examples": [
                            [
                                {
                                    "/": "bafy2bzacea3wsdh6y3a36tb3skempjoxqpuyompjbmfeyf34fi3uy6uue42v4"
                                },
                                {
                                    "/": "bafy2bzacebp3shtrn43k7g3unredz7fxn4gj533d3o43tqn2p2ipxxhrvchve"
                                }
                            ]
                        ],
                        "additionalProperties": false,
                        "type": [
                            "object"
                        ]
                    },
                    "required": true,
                    "deprecated": false
                }
            ],
            "result": {
                "name": "map[verifregtypes.ClaimId]verifregtypes.Claim",
                "description": "map[verifregtypes.ClaimId]verifregtypes.Claim",
                "summary": "",
                "schema": {
                    "examples": [
                        {}
                    ],
                    "patternProperties": {
                        ".*": {
                            "additionalProperties": false,
                            "properties": {
                                "Client": {
                                    "title": "number",
                                    "type": "number"
                                },
                                "Data": {
                                    "title": "Content Identifier",
                                    "type": "string"
                                },
                                "Provider": {
                                    "title": "number",
                                    "type": "number"
                                },
                                "Sector": {
                                    "title": "number",
                                    "type": "number"
                                },
                                "Size": {
                                    "title": "number",
                                    "type": "number"
                                },
                                "TermMax": {
                                    "title": "number",
                                    "type": "number"
                                },
                                "TermMin": {
                                    "title": "number",
                                    "type": "number"
                                },
                                "TermStart": {
                                    "title": "number",
                                    "type": "number"
                                }
                            },
                            "type": "object"
                        }
                    },
                    "type": [
                        "object"
                    ]
                },
                "required": true,
                "deprecated": false
            },
            "deprecated": false,
            "externalDocs": {
                "description": "Github remote link",
                "url": "https://github.com/filecoin-project/lotus/blob/master/api/proxy_gen.go#L4853"
            }
        },
        {
            "name": "Filecoin.StateListMiners",
            "description": "```go\nfunc (s *GatewayStruct) StateListMiners(p0 context.Context, p1 types.TipSetKey) ([]address.Address, error) {\n\tif s.Internal.StateListMiners == nil {\n\t\treturn *new([]address.Address), ErrNotSupported\n\t}\n\treturn s.Internal.StateListMiners(p0, p1)\n}\n```",
            "summary": "There are not yet any comments for this method.",
            "paramStructure": "by-position",
            "params": [
                {
                    "name": "p1",
                    "description": "types.TipSetKey",
                    "summary": "",
                    "schema": {
                        "examples": [
                            [
                                {
                                    "/": "bafy2bzacea3wsdh6y3a36tb3skempjoxqpuyompjbmfeyf34fi3uy6uue42v4"
                                },
                                {
                                    "/": "bafy2bzacebp3shtrn43k7g3unredz7fxn4gj533d3o43tqn2p2ipxxhrvchve"
                                }
                            ]
                        ],
                        "additionalProperties": false,
                        "type": [
                            "object"
                        ]
                    },
                    "required": true,
                    "deprecated": false
                }
            ],
            "result": {
                "name": "[]address.Address",
                "description": "[]address.Address",
                "summary": "",
                "schema": {
                    "examples": [
                        [
                            "f01234"
                        ]
                    ],
                    "items": [
                        {
                            "additionalProperties": false,
                            "type": [
                                "object"
                            ]
                        }
                    ],
                    "type": [
                        "array"
                    ]
                },
                "required": true,
                "deprecated": false
            },
            "deprecated": false,
            "externalDocs": {
                "description": "Github remote link",
                "url": "https://github.com/filecoin-project/lotus/blob/master/api/proxy_gen.go#L4864"
            }
        },
        {
            "name": "Filecoin.StateLookupID",
            "description": "```go\nfunc (s *GatewayStruct) StateLookupID(p0 context.Context, p1 address.Address, p2 types.TipSetKey) (address.Address, error) {\n\tif s.Internal.StateLookupID == nil {\n\t\treturn *new(address.Address), ErrNotSupported\n\t}\n\treturn s.Internal.StateLookupID(p0, p1, p2)\n}\n```",
            "summary": "There are not yet any comments for this method.",
            "paramStructure": "by-position",
            "params": [
                {
                    "name": "p1",
                    "description": "address.Address",
                    "summary": "",
                    "schema": {
                        "examples": [
                            "f01234"
                        ],
                        "additionalProperties": false,
                        "type": [
                            "object"
                        ]
                    },
                    "required": true,
                    "deprecated": false
                },
                {
                    "name": "p2",
                    "description": "types.TipSetKey",
                    "summary": "",
                    "schema": {
                        "examples": [
                            [
                                {
                                    "/": "bafy2bzacea3wsdh6y3a36tb3skempjoxqpuyompjbmfeyf34fi3uy6uue42v4"
                                },
                                {
                                    "/": "bafy2bzacebp3shtrn43k7g3unredz7fxn4gj533d3o43tqn2p2ipxxhrvchve"
                                }
                            ]
                        ],
                        "additionalProperties": false,
                        "type": [
                            "object"
                        ]
                    },
                    "required": true,
                    "deprecated": false
                }
            ],
            "result": {
                "name": "address.Address",
                "description": "address.Address",
                "summary": "",
                "schema": {
                    "examples": [
                        "f01234"
                    ],
                    "additionalProperties": false,
                    "type": [
                        "object"
                    ]
                },
                "required": true,
                "deprecated": false
            },
            "deprecated": false,
            "externalDocs": {
                "description": "Github remote link",
                "url": "https://github.com/filecoin-project/lotus/blob/master/api/proxy_gen.go#L4875"
            }
        },
        {
            "name": "Filecoin.StateMarketBalance",
            "description": "```go\nfunc (s *GatewayStruct) StateMarketBalance(p0 context.Context, p1 address.Address, p2 types.TipSetKey) (MarketBalance, error) {\n\tif s.Internal.StateMarketBalance == nil {\n\t\treturn *new(MarketBalance), ErrNotSupported\n\t}\n\treturn s.Internal.StateMarketBalance(p0, p1, p2)\n}\n```",
            "summary": "There are not yet any comments for this method.",
            "paramStructure": "by-position",
            "params": [
                {
                    "name": "p1",
                    "description": "address.Address",
                    "summary": "",
                    "schema": {
                        "examples": [
                            "f01234"
                        ],
                        "additionalProperties": false,
                        "type": [
                            "object"
                        ]
                    },
                    "required": true,
                    "deprecated": false
                },
                {
                    "name": "p2",
                    "description": "types.TipSetKey",
                    "summary": "",
                    "schema": {
                        "examples": [
                            [
                                {
                                    "/": "bafy2bzacea3wsdh6y3a36tb3skempjoxqpuyompjbmfeyf34fi3uy6uue42v4"
                                },
                                {
                                    "/": "bafy2bzacebp3shtrn43k7g3unredz7fxn4gj533d3o43tqn2p2ipxxhrvchve"
                                }
                            ]
                        ],
                        "additionalProperties": false,
                        "type": [
                            "object"
                        ]
                    },
                    "required": true,
                    "deprecated": false
                }
            ],
            "result": {
                "name": "MarketBalance",
                "description": "MarketBalance",
                "summary": "",
                "schema": {
                    "examples": [
                        {
                            "Escrow": "0",
                            "Locked": "0"
                        }
                    ],
                    "additionalProperties": false,
                    "properties": {
                        "Escrow": {
                            "additionalProperties": false,
                            "type": "object"
                        },
                        "Locked": {
                            "additionalProperties": false,
                            "type": "object"
                        }
                    },
                    "type": [
                        "object"
                    ]
                },
                "required": true,
                "deprecated": false
            },
            "deprecated": false,
            "externalDocs": {
                "description": "Github remote link",
                "url": "https://github.com/filecoin-project/lotus/blob/master/api/proxy_gen.go#L4886"
            }
        },
        {
            "name": "Filecoin.StateMarketStorageDeal",
            "description": "```go\nfunc (s *GatewayStruct) StateMarketStorageDeal(p0 context.Context, p1 abi.DealID, p2 types.TipSetKey) (*MarketDeal, error) {\n\tif s.Internal.StateMarketStorageDeal == nil {\n\t\treturn nil, ErrNotSupported\n\t}\n\treturn s.Internal.StateMarketStorageDeal(p0, p1, p2)\n}\n```",
            "summary": "There are not yet any comments for this method.",
            "paramStructure": "by-position",
            "params": [
                {
                    "name": "p1",
                    "description": "abi.DealID",
                    "summary": "",
                    "schema": {
                        "title": "number",
                        "description": "Number is a number",
                        "examples": [
                            5432
                        ],
                        "type": [
                            "number"
                        ]
                    },
                    "required": true,
                    "deprecated": false
                },
                {
                    "name": "p2",
                    "description": "types.TipSetKey",
                    "summary": "",
                    "schema": {
                        "examples": [
                            [
                                {
                                    "/": "bafy2bzacea3wsdh6y3a36tb3skempjoxqpuyompjbmfeyf34fi3uy6uue42v4"
                                },
                                {
                                    "/": "bafy2bzacebp3shtrn43k7g3unredz7fxn4gj533d3o43tqn2p2ipxxhrvchve"
                                }
                            ]
                        ],
                        "additionalProperties": false,
                        "type": [
                            "object"
                        ]
                    },
                    "required": true,
                    "deprecated": false
                }
            ],
            "result": {
                "name": "*MarketDeal",
                "description": "*MarketDeal",
                "summary": "",
                "schema": {
                    "examples": [
                        {
                            "Proposal": {
                                "PieceCID": {
                                    "/": "bafy2bzacea3wsdh6y3a36tb3skempjoxqpuyompjbmfeyf34fi3uy6uue42v4"
                                },
                                "PieceSize": 1032,
                                "VerifiedDeal": true,
                                "Client": "f01234",
                                "Provider": "f01234",
                                "Label": "",
                                "StartEpoch": 10101,
                                "EndEpoch": 10101,
                                "StoragePricePerEpoch": "0",
                                "ProviderCollateral": "0",
                                "ClientCollateral": "0"
                            },
                            "State": {
                                "SectorNumber": 9,
                                "SectorStartEpoch": 10101,
                                "LastUpdatedEpoch": 10101,
                                "SlashEpoch": 10101
                            }
                        }
                    ],
                    "additionalProperties": false,
                    "properties": {
                        "Proposal": {
                            "additionalProperties": false,
                            "properties": {
                                "Client": {
                                    "additionalProperties": false,
                                    "type": "object"
                                },
                                "ClientCollateral": {
                                    "additionalProperties": false,
                                    "type": "object"
                                },
                                "EndEpoch": {
                                    "title": "number",
                                    "type": "number"
                                },
                                "Label": {
                                    "additionalProperties": false,
                                    "type": "object"
                                },
                                "PieceCID": {
                                    "title": "Content Identifier",
                                    "type": "string"
                                },
                                "PieceSize": {
                                    "title": "number",
                                    "type": "number"
                                },
                                "Provider": {
                                    "additionalProperties": false,
                                    "type": "object"
                                },
                                "ProviderCollateral": {
                                    "additionalProperties": false,
                                    "type": "object"
                                },
                                "StartEpoch": {
                                    "title": "number",
                                    "type": "number"
                                },
                                "StoragePricePerEpoch": {
                                    "additionalProperties": false,
                                    "type": "object"
                                },
                                "VerifiedDeal": {
                                    "type": "boolean"
                                }
                            },
                            "type": "object"
                        },
                        "State": {
                            "additionalProperties": false,
                            "properties": {
                                "LastUpdatedEpoch": {
                                    "title": "number",
                                    "type": "number"
                                },
                                "SectorNumber": {
                                    "title": "number",
                                    "type": "number"
                                },
                                "SectorStartEpoch": {
                                    "title": "number",
                                    "type": "number"
                                },
                                "SlashEpoch": {
                                    "title": "number",
                                    "type": "number"
                                }
                            },
                            "type": "object"
                        }
                    },
                    "type": [
                        "object"
                    ]
                },
                "required": true,
                "deprecated": false
            },
            "deprecated": false,
            "externalDocs": {
                "description": "Github remote link",
                "url": "https://github.com/filecoin-project/lotus/blob/master/api/proxy_gen.go#L4897"
            }
        },
        {
            "name": "Filecoin.StateMinerDeadlines",
            "description": "```go\nfunc (s *GatewayStruct) StateMinerDeadlines(p0 context.Context, p1 address.Address, p2 types.TipSetKey) ([]Deadline, error) {\n\tif s.Internal.StateMinerDeadlines == nil {\n\t\treturn *new([]Deadline), ErrNotSupported\n\t}\n\treturn s.Internal.StateMinerDeadlines(p0, p1, p2)\n}\n```",
            "summary": "There are not yet any comments for this method.",
            "paramStructure": "by-position",
            "params": [
                {
                    "name": "p1",
                    "description": "address.Address",
                    "summary": "",
                    "schema": {
                        "examples": [
                            "f01234"
                        ],
                        "additionalProperties": false,
                        "type": [
                            "object"
                        ]
                    },
                    "required": true,
                    "deprecated": false
                },
                {
                    "name": "p2",
                    "description": "types.TipSetKey",
                    "summary": "",
                    "schema": {
                        "examples": [
                            [
                                {
                                    "/": "bafy2bzacea3wsdh6y3a36tb3skempjoxqpuyompjbmfeyf34fi3uy6uue42v4"
                                },
                                {
                                    "/": "bafy2bzacebp3shtrn43k7g3unredz7fxn4gj533d3o43tqn2p2ipxxhrvchve"
                                }
                            ]
                        ],
                        "additionalProperties": false,
                        "type": [
                            "object"
                        ]
                    },
                    "required": true,
                    "deprecated": false
                }
            ],
            "result": {
                "name": "[]Deadline",
                "description": "[]Deadline",
                "summary": "",
                "schema": {
                    "examples": [
                        [
                            {
                                "PostSubmissions": [
                                    5,
                                    1
                                ],
                                "DisputableProofCount": 42
                            }
                        ]
                    ],
                    "items": [
                        {
                            "additionalProperties": false,
                            "properties": {
                                "DisputableProofCount": {
                                    "title": "number",
                                    "type": "number"
                                },
                                "PostSubmissions": {
                                    "additionalProperties": false,
                                    "type": "object"
                                }
                            },
                            "type": [
                                "object"
                            ]
                        }
                    ],
                    "type": [
                        "array"
                    ]
                },
                "required": true,
                "deprecated": false
            },
            "deprecated": false,
            "externalDocs": {
                "description": "Github remote link",
                "url": "https://github.com/filecoin-project/lotus/blob/master/api/proxy_gen.go#L4908"
            }
        },
        {
            "name": "Filecoin.StateMinerInfo",
            "description": "```go\nfunc (s *GatewayStruct) StateMinerInfo(p0 context.Context, p1 address.Address, p2 types.TipSetKey) (MinerInfo, error) {\n\tif s.Internal.StateMinerInfo == nil {\n\t\treturn *new(MinerInfo), ErrNotSupported\n\t}\n\treturn s.Internal.StateMinerInfo(p0, p1, p2)\n}\n```",
            "summary": "There are not yet any comments for this method.",
            "paramStructure": "by-position",
            "params": [
                {
                    "name": "p1",
                    "description": "address.Address",
                    "summary": "",
                    "schema": {
                        "examples": [
                            "f01234"
                        ],
                        "additionalProperties": false,
                        "type": [
                            "object"
                        ]
                    },
                    "required": true,
                    "deprecated": false
                },
                {
                    "name": "p2",
                    "description": "types.TipSetKey",
                    "summary": "",
                    "schema": {
                        "examples": [
                            [
                                {
                                    "/": "bafy2bzacea3wsdh6y3a36tb3skempjoxqpuyompjbmfeyf34fi3uy6uue42v4"
                                },
                                {
                                    "/": "bafy2bzacebp3shtrn43k7g3unredz7fxn4gj533d3o43tqn2p2ipxxhrvchve"
                                }
                            ]
                        ],
                        "additionalProperties": false,
                        "type": [
                            "object"
                        ]
                    },
                    "required": true,
                    "deprecated": false
                }
            ],
            "result": {
                "name": "MinerInfo",
                "description": "MinerInfo",
                "summary": "",
                "schema": {
                    "examples": [
                        {
                            "Owner": "f01234",
                            "Worker": "f01234",
                            "NewWorker": "f01234",
                            "ControlAddresses": [
                                "f01234"
                            ],
                            "WorkerChangeEpoch": 10101,
                            "PeerId": "12D3KooWGzxzKZYveHXtpG6AsrUJBcWxHBFS2HsEoGTxrMLvKXtf",
                            "Multiaddrs": [
                                "Ynl0ZSBhcnJheQ=="
                            ],
                            "WindowPoStProofType": 8,
                            "SectorSize": 34359738368,
                            "WindowPoStPartitionSectors": 42,
                            "ConsensusFaultElapsed": 10101,
                            "PendingOwnerAddress": "f01234",
                            "Beneficiary": "f01234",
                            "BeneficiaryTerm": {
                                "Quota": "0",
                                "UsedQuota": "0",
                                "Expiration": 10101
                            },
                            "PendingBeneficiaryTerm": {
                                "NewBeneficiary": "f01234",
                                "NewQuota": "0",
                                "NewExpiration": 10101,
                                "ApprovedByBeneficiary": true,
                                "ApprovedByNominee": true
                            }
                        }
                    ],
                    "additionalProperties": false,
                    "properties": {
                        "Beneficiary": {
                            "additionalProperties": false,
                            "type": "object"
                        },
                        "BeneficiaryTerm": {
                            "additionalProperties": false,
                            "properties": {
                                "Expiration": {
                                    "title": "number",
                                    "type": "number"
                                },
                                "Quota": {
                                    "additionalProperties": false,
                                    "type": "object"
                                },
                                "UsedQuota": {
                                    "additionalProperties": false,
                                    "type": "object"
                                }
                            },
                            "type": "object"
                        },
                        "ConsensusFaultElapsed": {
                            "title": "number",
                            "type": "number"
                        },
                        "ControlAddresses": {
                            "items": {
                                "additionalProperties": false,
                                "type": "object"
                            },
                            "type": "array"
                        },
                        "Multiaddrs": {
                            "items": {
                                "media": {
                                    "binaryEncoding": "base64"
                                },
                                "type": "string"
                            },
                            "type": "array"
                        },
                        "NewWorker": {
                            "additionalProperties": false,
                            "type": "object"
                        },
                        "Owner": {
                            "additionalProperties": false,
                            "type": "object"
                        },
                        "PeerId": {
                            "type": "string"
                        },
                        "PendingBeneficiaryTerm": {
                            "additionalProperties": false,
                            "properties": {
                                "ApprovedByBeneficiary": {
                                    "type": "boolean"
                                },
                                "ApprovedByNominee": {
                                    "type": "boolean"
                                },
                                "NewBeneficiary": {
                                    "additionalProperties": false,
                                    "type": "object"
                                },
                                "NewExpiration": {
                                    "title": "number",
                                    "type": "number"
                                },
                                "NewQuota": {
                                    "additionalProperties": false,
                                    "type": "object"
                                }
                            },
                            "type": "object"
                        },
                        "PendingOwnerAddress": {
                            "additionalProperties": false,
                            "type": "object"
                        },
                        "SectorSize": {
                            "title": "number",
                            "type": "number"
                        },
                        "WindowPoStPartitionSectors": {
                            "title": "number",
                            "type": "number"
                        },
                        "WindowPoStProofType": {
                            "title": "number",
                            "type": "number"
                        },
                        "Worker": {
                            "additionalProperties": false,
                            "type": "object"
                        },
                        "WorkerChangeEpoch": {
                            "title": "number",
                            "type": "number"
                        }
                    },
                    "type": [
                        "object"
                    ]
                },
                "required": true,
                "deprecated": false
            },
            "deprecated": false,
            "externalDocs": {
                "description": "Github remote link",
                "url": "https://github.com/filecoin-project/lotus/blob/master/api/proxy_gen.go#L4919"
            }
        },
        {
            "name": "Filecoin.StateMinerPower",
            "description": "```go\nfunc (s *GatewayStruct) StateMinerPower(p0 context.Context, p1 address.Address, p2 types.TipSetKey) (*MinerPower, error) {\n\tif s.Internal.StateMinerPower == nil {\n\t\treturn nil, ErrNotSupported\n\t}\n\treturn s.Internal.StateMinerPower(p0, p1, p2)\n}\n```",
            "summary": "There are not yet any comments for this method.",
            "paramStructure": "by-position",
            "params": [
                {
                    "name": "p1",
                    "description": "address.Address",
                    "summary": "",
                    "schema": {
                        "examples": [
                            "f01234"
                        ],
                        "additionalProperties": false,
                        "type": [
                            "object"
                        ]
                    },
                    "required": true,
                    "deprecated": false
                },
                {
                    "name": "p2",
                    "description": "types.TipSetKey",
                    "summary": "",
                    "schema": {
                        "examples": [
                            [
                                {
                                    "/": "bafy2bzacea3wsdh6y3a36tb3skempjoxqpuyompjbmfeyf34fi3uy6uue42v4"
                                },
                                {
                                    "/": "bafy2bzacebp3shtrn43k7g3unredz7fxn4gj533d3o43tqn2p2ipxxhrvchve"
                                }
                            ]
                        ],
                        "additionalProperties": false,
                        "type": [
                            "object"
                        ]
                    },
                    "required": true,
                    "deprecated": false
                }
            ],
            "result": {
                "name": "*MinerPower",
                "description": "*MinerPower",
                "summary": "",
                "schema": {
                    "examples": [
                        {
                            "MinerPower": {
                                "RawBytePower": "0",
                                "QualityAdjPower": "0"
                            },
                            "TotalPower": {
                                "RawBytePower": "0",
                                "QualityAdjPower": "0"
                            },
                            "HasMinPower": true
                        }
                    ],
                    "additionalProperties": false,
                    "properties": {
                        "HasMinPower": {
                            "type": "boolean"
                        },
                        "MinerPower": {
                            "additionalProperties": false,
                            "properties": {
                                "QualityAdjPower": {
                                    "additionalProperties": false,
                                    "type": "object"
                                },
                                "RawBytePower": {
                                    "additionalProperties": false,
                                    "type": "object"
                                }
                            },
                            "type": "object"
                        },
                        "TotalPower": {
                            "additionalProperties": false,
                            "properties": {
                                "QualityAdjPower": {
                                    "additionalProperties": false,
                                    "type": "object"
                                },
                                "RawBytePower": {
                                    "additionalProperties": false,
                                    "type": "object"
                                }
                            },
                            "type": "object"
                        }
                    },
                    "type": [
                        "object"
                    ]
                },
                "required": true,
                "deprecated": false
            },
            "deprecated": false,
            "externalDocs": {
                "description": "Github remote link",
                "url": "https://github.com/filecoin-project/lotus/blob/master/api/proxy_gen.go#L4930"
            }
        },
        {
            "name": "Filecoin.StateMinerProvingDeadline",
            "description": "```go\nfunc (s *GatewayStruct) StateMinerProvingDeadline(p0 context.Context, p1 address.Address, p2 types.TipSetKey) (*dline.Info, error) {\n\tif s.Internal.StateMinerProvingDeadline == nil {\n\t\treturn nil, ErrNotSupported\n\t}\n\treturn s.Internal.StateMinerProvingDeadline(p0, p1, p2)\n}\n```",
            "summary": "There are not yet any comments for this method.",
            "paramStructure": "by-position",
            "params": [
                {
                    "name": "p1",
                    "description": "address.Address",
                    "summary": "",
                    "schema": {
                        "examples": [
                            "f01234"
                        ],
                        "additionalProperties": false,
                        "type": [
                            "object"
                        ]
                    },
                    "required": true,
                    "deprecated": false
                },
                {
                    "name": "p2",
                    "description": "types.TipSetKey",
                    "summary": "",
                    "schema": {
                        "examples": [
                            [
                                {
                                    "/": "bafy2bzacea3wsdh6y3a36tb3skempjoxqpuyompjbmfeyf34fi3uy6uue42v4"
                                },
                                {
                                    "/": "bafy2bzacebp3shtrn43k7g3unredz7fxn4gj533d3o43tqn2p2ipxxhrvchve"
                                }
                            ]
                        ],
                        "additionalProperties": false,
                        "type": [
                            "object"
                        ]
                    },
                    "required": true,
                    "deprecated": false
                }
            ],
            "result": {
                "name": "*dline.Info",
                "description": "*dline.Info",
                "summary": "",
                "schema": {
                    "examples": [
                        {
                            "CurrentEpoch": 10101,
                            "PeriodStart": 10101,
                            "Index": 42,
                            "Open": 10101,
                            "Close": 10101,
                            "Challenge": 10101,
                            "FaultCutoff": 10101,
                            "WPoStPeriodDeadlines": 42,
                            "WPoStProvingPeriod": 10101,
                            "WPoStChallengeWindow": 10101,
                            "WPoStChallengeLookback": 10101,
                            "FaultDeclarationCutoff": 10101
                        }
                    ],
                    "additionalProperties": false,
                    "properties": {
                        "Challenge": {
                            "title": "number",
                            "type": "number"
                        },
                        "Close": {
                            "title": "number",
                            "type": "number"
                        },
                        "CurrentEpoch": {
                            "title": "number",
                            "type": "number"
                        },
                        "FaultCutoff": {
                            "title": "number",
                            "type": "number"
                        },
                        "FaultDeclarationCutoff": {
                            "title": "number",
                            "type": "number"
                        },
                        "Index": {
                            "title": "number",
                            "type": "number"
                        },
                        "Open": {
                            "title": "number",
                            "type": "number"
                        },
                        "PeriodStart": {
                            "title": "number",
                            "type": "number"
                        },
                        "WPoStChallengeLookback": {
                            "title": "number",
                            "type": "number"
                        },
                        "WPoStChallengeWindow": {
                            "title": "number",
                            "type": "number"
                        },
                        "WPoStPeriodDeadlines": {
                            "title": "number",
                            "type": "number"
                        },
                        "WPoStProvingPeriod": {
                            "title": "number",
                            "type": "number"
                        }
                    },
                    "type": [
                        "object"
                    ]
                },
                "required": true,
                "deprecated": false
            },
            "deprecated": false,
            "externalDocs": {
                "description": "Github remote link",
                "url": "https://github.com/filecoin-project/lotus/blob/master/api/proxy_gen.go#L4941"
            }
        },
        {
            "name": "Filecoin.StateMinerSectorCount",
            "description": "```go\nfunc (s *GatewayStruct) StateMinerSectorCount(p0 context.Context, p1 address.Address, p2 types.TipSetKey) (MinerSectors, error) {\n\tif s.Internal.StateMinerSectorCount == nil {\n\t\treturn *new(MinerSectors), ErrNotSupported\n\t}\n\treturn s.Internal.StateMinerSectorCount(p0, p1, p2)\n}\n```",
            "summary": "There are not yet any comments for this method.",
            "paramStructure": "by-position",
            "params": [
                {
                    "name": "p1",
                    "description": "address.Address",
                    "summary": "",
                    "schema": {
                        "examples": [
                            "f01234"
                        ],
                        "additionalProperties": false,
                        "type": [
                            "object"
                        ]
                    },
                    "required": true,
                    "deprecated": false
                },
                {
                    "name": "p2",
                    "description": "types.TipSetKey",
                    "summary": "",
                    "schema": {
                        "examples": [
                            [
                                {
                                    "/": "bafy2bzacea3wsdh6y3a36tb3skempjoxqpuyompjbmfeyf34fi3uy6uue42v4"
                                },
                                {
                                    "/": "bafy2bzacebp3shtrn43k7g3unredz7fxn4gj533d3o43tqn2p2ipxxhrvchve"
                                }
                            ]
                        ],
                        "additionalProperties": false,
                        "type": [
                            "object"
                        ]
                    },
                    "required": true,
                    "deprecated": false
                }
            ],
            "result": {
                "name": "MinerSectors",
                "description": "MinerSectors",
                "summary": "",
                "schema": {
                    "examples": [
                        {
                            "Live": 42,
                            "Active": 42,
                            "Faulty": 42
                        }
                    ],
                    "additionalProperties": false,
                    "properties": {
                        "Active": {
                            "title": "number",
                            "type": "number"
                        },
                        "Faulty": {
                            "title": "number",
                            "type": "number"
                        },
                        "Live": {
                            "title": "number",
                            "type": "number"
                        }
                    },
                    "type": [
                        "object"
                    ]
                },
                "required": true,
                "deprecated": false
            },
            "deprecated": false,
            "externalDocs": {
                "description": "Github remote link",
                "url": "https://github.com/filecoin-project/lotus/blob/master/api/proxy_gen.go#L4952"
            }
        },
        {
            "name": "Filecoin.StateNetworkName",
            "description": "```go\nfunc (s *GatewayStruct) StateNetworkName(p0 context.Context) (dtypes.NetworkName, error) {\n\tif s.Internal.StateNetworkName == nil {\n\t\treturn *new(dtypes.NetworkName), ErrNotSupported\n\t}\n\treturn s.Internal.StateNetworkName(p0)\n}\n```",
            "summary": "There are not yet any comments for this method.",
            "paramStructure": "by-position",
            "params": [],
            "result": {
                "name": "dtypes.NetworkName",
                "description": "dtypes.NetworkName",
                "summary": "",
                "schema": {
                    "examples": [
                        "lotus"
                    ],
                    "type": [
                        "string"
                    ]
                },
                "required": true,
                "deprecated": false
            },
            "deprecated": false,
            "externalDocs": {
                "description": "Github remote link",
                "url": "https://github.com/filecoin-project/lotus/blob/master/api/proxy_gen.go#L4963"
            }
        },
        {
            "name": "Filecoin.StateNetworkVersion",
            "description": "```go\nfunc (s *GatewayStruct) StateNetworkVersion(p0 context.Context, p1 types.TipSetKey) (apitypes.NetworkVersion, error) {\n\tif s.Internal.StateNetworkVersion == nil {\n\t\treturn *new(apitypes.NetworkVersion), ErrNotSupported\n\t}\n\treturn s.Internal.StateNetworkVersion(p0, p1)\n}\n```",
            "summary": "There are not yet any comments for this method.",
            "paramStructure": "by-position",
            "params": [
                {
                    "name": "p1",
                    "description": "types.TipSetKey",
                    "summary": "",
                    "schema": {
                        "examples": [
                            [
                                {
                                    "/": "bafy2bzacea3wsdh6y3a36tb3skempjoxqpuyompjbmfeyf34fi3uy6uue42v4"
                                },
                                {
                                    "/": "bafy2bzacebp3shtrn43k7g3unredz7fxn4gj533d3o43tqn2p2ipxxhrvchve"
                                }
                            ]
                        ],
                        "additionalProperties": false,
                        "type": [
                            "object"
                        ]
                    },
                    "required": true,
                    "deprecated": false
                }
            ],
            "result": {
                "name": "apitypes.NetworkVersion",
                "description": "apitypes.NetworkVersion",
                "summary": "",
                "schema": {
                    "title": "number",
                    "description": "Number is a number",
                    "examples": [
                        24
                    ],
                    "type": [
                        "number"
                    ]
                },
                "required": true,
                "deprecated": false
            },
            "deprecated": false,
            "externalDocs": {
                "description": "Github remote link",
                "url": "https://github.com/filecoin-project/lotus/blob/master/api/proxy_gen.go#L4974"
            }
        },
        {
            "name": "Filecoin.StateReadState",
            "description": "```go\nfunc (s *GatewayStruct) StateReadState(p0 context.Context, p1 address.Address, p2 types.TipSetKey) (*ActorState, error) {\n\tif s.Internal.StateReadState == nil {\n\t\treturn nil, ErrNotSupported\n\t}\n\treturn s.Internal.StateReadState(p0, p1, p2)\n}\n```",
            "summary": "There are not yet any comments for this method.",
            "paramStructure": "by-position",
            "params": [
                {
                    "name": "p1",
                    "description": "address.Address",
                    "summary": "",
                    "schema": {
                        "examples": [
                            "f01234"
                        ],
                        "additionalProperties": false,
                        "type": [
                            "object"
                        ]
                    },
                    "required": true,
                    "deprecated": false
                },
                {
                    "name": "p2",
                    "description": "types.TipSetKey",
                    "summary": "",
                    "schema": {
                        "examples": [
                            [
                                {
                                    "/": "bafy2bzacea3wsdh6y3a36tb3skempjoxqpuyompjbmfeyf34fi3uy6uue42v4"
                                },
                                {
                                    "/": "bafy2bzacebp3shtrn43k7g3unredz7fxn4gj533d3o43tqn2p2ipxxhrvchve"
                                }
                            ]
                        ],
                        "additionalProperties": false,
                        "type": [
                            "object"
                        ]
                    },
                    "required": true,
                    "deprecated": false
                }
            ],
            "result": {
                "name": "*ActorState",
                "description": "*ActorState",
                "summary": "",
                "schema": {
                    "examples": [
                        {
                            "Balance": "0",
                            "Code": {
                                "/": "bafy2bzacea3wsdh6y3a36tb3skempjoxqpuyompjbmfeyf34fi3uy6uue42v4"
                            },
                            "State": {}
                        }
                    ],
                    "additionalProperties": false,
                    "properties": {
                        "Balance": {
                            "additionalProperties": false,
                            "type": "object"
                        },
                        "Code": {
                            "title": "Content Identifier",
                            "type": "string"
                        },
                        "State": {
                            "additionalProperties": true,
                            "type": "object"
                        }
                    },
                    "type": [
                        "object"
                    ]
                },
                "required": true,
                "deprecated": false
            },
            "deprecated": false,
            "externalDocs": {
                "description": "Github remote link",
                "url": "https://github.com/filecoin-project/lotus/blob/master/api/proxy_gen.go#L4985"
            }
        },
        {
            "name": "Filecoin.StateReplay",
            "description": "```go\nfunc (s *GatewayStruct) StateReplay(p0 context.Context, p1 types.TipSetKey, p2 cid.Cid) (*InvocResult, error) {\n\tif s.Internal.StateReplay == nil {\n\t\treturn nil, ErrNotSupported\n\t}\n\treturn s.Internal.StateReplay(p0, p1, p2)\n}\n```",
            "summary": "There are not yet any comments for this method.",
            "paramStructure": "by-position",
            "params": [
                {
                    "name": "p1",
                    "description": "types.TipSetKey",
                    "summary": "",
                    "schema": {
                        "examples": [
                            [
                                {
                                    "/": "bafy2bzacea3wsdh6y3a36tb3skempjoxqpuyompjbmfeyf34fi3uy6uue42v4"
                                },
                                {
                                    "/": "bafy2bzacebp3shtrn43k7g3unredz7fxn4gj533d3o43tqn2p2ipxxhrvchve"
                                }
                            ]
                        ],
                        "additionalProperties": false,
                        "type": [
                            "object"
                        ]
                    },
                    "required": true,
                    "deprecated": false
                },
                {
                    "name": "p2",
                    "description": "cid.Cid",
                    "summary": "",
                    "schema": {
                        "title": "Content Identifier",
                        "description": "Cid represents a self-describing content addressed identifier. It is formed by a Version, a Codec (which indicates a multicodec-packed content type) and a Multihash.",
                        "examples": [
                            {
                                "/": "bafy2bzacea3wsdh6y3a36tb3skempjoxqpuyompjbmfeyf34fi3uy6uue42v4"
                            }
                        ],
                        "type": [
                            "string"
                        ]
                    },
                    "required": true,
                    "deprecated": false
                }
            ],
            "result": {
                "name": "*InvocResult",
                "description": "*InvocResult",
                "summary": "",
                "schema": {
                    "examples": [
                        {
                            "MsgCid": {
                                "/": "bafy2bzacea3wsdh6y3a36tb3skempjoxqpuyompjbmfeyf34fi3uy6uue42v4"
                            },
                            "Msg": {
                                "Version": 42,
                                "To": "f01234",
                                "From": "f01234",
                                "Nonce": 42,
                                "Value": "0",
                                "GasLimit": 9,
                                "GasFeeCap": "0",
                                "GasPremium": "0",
                                "Method": 1,
                                "Params": "Ynl0ZSBhcnJheQ==",
                                "CID": {
                                    "/": "bafy2bzacebbpdegvr3i4cosewthysg5xkxpqfn2wfcz6mv2hmoktwbdxkax4s"
                                }
                            },
                            "MsgRct": {
                                "ExitCode": 0,
                                "Return": "Ynl0ZSBhcnJheQ==",
                                "GasUsed": 9,
                                "EventsRoot": {
                                    "/": "bafy2bzacea3wsdh6y3a36tb3skempjoxqpuyompjbmfeyf34fi3uy6uue42v4"
                                }
                            },
                            "GasCost": {
                                "Message": {
                                    "/": "bafy2bzacea3wsdh6y3a36tb3skempjoxqpuyompjbmfeyf34fi3uy6uue42v4"
                                },
                                "GasUsed": "0",
                                "BaseFeeBurn": "0",
                                "OverEstimationBurn": "0",
                                "MinerPenalty": "0",
                                "MinerTip": "0",
                                "Refund": "0",
                                "TotalCost": "0"
                            },
                            "ExecutionTrace": {
                                "Msg": {
                                    "From": "f01234",
                                    "To": "f01234",
                                    "Value": "0",
                                    "Method": 1,
                                    "Params": "Ynl0ZSBhcnJheQ==",
                                    "ParamsCodec": 42,
                                    "GasLimit": 42,
                                    "ReadOnly": true
                                },
                                "MsgRct": {
                                    "ExitCode": 0,
                                    "Return": "Ynl0ZSBhcnJheQ==",
                                    "ReturnCodec": 42
                                },
                                "InvokedActor": {
                                    "Id": 1000,
                                    "State": {
                                        "Code": {
                                            "/": "bafy2bzacea3wsdh6y3a36tb3skempjoxqpuyompjbmfeyf34fi3uy6uue42v4"
                                        },
                                        "Head": {
                                            "/": "bafy2bzacea3wsdh6y3a36tb3skempjoxqpuyompjbmfeyf34fi3uy6uue42v4"
                                        },
                                        "Nonce": 42,
                                        "Balance": "0",
                                        "DelegatedAddress": "f01234"
                                    }
                                },
                                "GasCharges": [
                                    {
                                        "Name": "string value",
                                        "tg": 9,
                                        "cg": 9,
                                        "sg": 9,
                                        "tt": 60000000000
                                    }
                                ],
                                "Subcalls": [
                                    {
                                        "Msg": {
                                            "From": "f01234",
                                            "To": "f01234",
                                            "Value": "0",
                                            "Method": 1,
                                            "Params": "Ynl0ZSBhcnJheQ==",
                                            "ParamsCodec": 42,
                                            "GasLimit": 42,
                                            "ReadOnly": true
                                        },
                                        "MsgRct": {
                                            "ExitCode": 0,
                                            "Return": "Ynl0ZSBhcnJheQ==",
                                            "ReturnCodec": 42
                                        },
                                        "InvokedActor": {
                                            "Id": 1000,
                                            "State": {
                                                "Code": {
                                                    "/": "bafy2bzacea3wsdh6y3a36tb3skempjoxqpuyompjbmfeyf34fi3uy6uue42v4"
                                                },
                                                "Head": {
                                                    "/": "bafy2bzacea3wsdh6y3a36tb3skempjoxqpuyompjbmfeyf34fi3uy6uue42v4"
                                                },
                                                "Nonce": 42,
                                                "Balance": "0",
                                                "DelegatedAddress": "f01234"
                                            }
                                        },
                                        "GasCharges": [
                                            {
                                                "Name": "string value",
                                                "tg": 9,
                                                "cg": 9,
                                                "sg": 9,
                                                "tt": 60000000000
                                            }
                                        ],
                                        "Subcalls": null
                                    }
                                ]
                            },
                            "Error": "string value",
                            "Duration": 60000000000
                        }
                    ],
                    "additionalProperties": false,
                    "properties": {
                        "Duration": {
                            "title": "number",
                            "type": "number"
                        },
                        "Error": {
                            "type": "string"
                        },
                        "ExecutionTrace": {
                            "additionalProperties": false,
                            "properties": {
                                "GasCharges": {
                                    "items": {
                                        "additionalProperties": false,
                                        "properties": {
                                            "Name": {
                                                "type": "string"
                                            },
                                            "cg": {
                                                "title": "number",
                                                "type": "number"
                                            },
                                            "sg": {
                                                "title": "number",
                                                "type": "number"
                                            },
                                            "tg": {
                                                "title": "number",
                                                "type": "number"
                                            },
                                            "tt": {
                                                "title": "number",
                                                "type": "number"
                                            }
                                        },
                                        "type": "object"
                                    },
                                    "type": "array"
                                },
                                "InvokedActor": {
                                    "additionalProperties": false,
                                    "properties": {
                                        "Id": {
                                            "title": "number",
                                            "type": "number"
                                        },
                                        "State": {
                                            "additionalProperties": false,
                                            "properties": {
                                                "Balance": {
                                                    "additionalProperties": false,
                                                    "type": "object"
                                                },
                                                "Code": {
                                                    "title": "Content Identifier",
                                                    "type": "string"
                                                },
                                                "DelegatedAddress": {
                                                    "additionalProperties": false,
                                                    "type": "object"
                                                },
                                                "Head": {
                                                    "title": "Content Identifier",
                                                    "type": "string"
                                                },
                                                "Nonce": {
                                                    "title": "number",
                                                    "type": "number"
                                                }
                                            },
                                            "type": "object"
                                        }
                                    },
                                    "type": "object"
                                },
                                "Msg": {
                                    "additionalProperties": false,
                                    "properties": {
                                        "From": {
                                            "additionalProperties": false,
                                            "type": "object"
                                        },
                                        "GasLimit": {
                                            "title": "number",
                                            "type": "number"
                                        },
                                        "Method": {
                                            "title": "number",
                                            "type": "number"
                                        },
                                        "Params": {
                                            "media": {
                                                "binaryEncoding": "base64"
                                            },
                                            "type": "string"
                                        },
                                        "ParamsCodec": {
                                            "title": "number",
                                            "type": "number"
                                        },
                                        "ReadOnly": {
                                            "type": "boolean"
                                        },
                                        "To": {
                                            "additionalProperties": false,
                                            "type": "object"
                                        },
                                        "Value": {
                                            "additionalProperties": false,
                                            "type": "object"
                                        }
                                    },
                                    "type": "object"
                                },
                                "MsgRct": {
                                    "additionalProperties": false,
                                    "properties": {
                                        "ExitCode": {
                                            "title": "number",
                                            "type": "number"
                                        },
                                        "Return": {
                                            "media": {
                                                "binaryEncoding": "base64"
                                            },
                                            "type": "string"
                                        },
                                        "ReturnCodec": {
                                            "title": "number",
                                            "type": "number"
                                        }
                                    },
                                    "type": "object"
                                },
                                "Subcalls": {
                                    "items": {},
                                    "type": "array"
                                }
                            },
                            "type": "object"
                        },
                        "GasCost": {
                            "additionalProperties": false,
                            "properties": {
                                "BaseFeeBurn": {
                                    "additionalProperties": false,
                                    "type": "object"
                                },
                                "GasUsed": {
                                    "additionalProperties": false,
                                    "type": "object"
                                },
                                "Message": {
                                    "title": "Content Identifier",
                                    "type": "string"
                                },
                                "MinerPenalty": {
                                    "additionalProperties": false,
                                    "type": "object"
                                },
                                "MinerTip": {
                                    "additionalProperties": false,
                                    "type": "object"
                                },
                                "OverEstimationBurn": {
                                    "additionalProperties": false,
                                    "type": "object"
                                },
                                "Refund": {
                                    "additionalProperties": false,
                                    "type": "object"
                                },
                                "TotalCost": {
                                    "additionalProperties": false,
                                    "type": "object"
                                }
                            },
                            "type": "object"
                        },
                        "Msg": {
                            "additionalProperties": false,
                            "properties": {
                                "From": {
                                    "additionalProperties": false,
                                    "type": "object"
                                },
                                "GasFeeCap": {
                                    "additionalProperties": false,
                                    "type": "object"
                                },
                                "GasLimit": {
                                    "title": "number",
                                    "type": "number"
                                },
                                "GasPremium": {
                                    "additionalProperties": false,
                                    "type": "object"
                                },
                                "Method": {
                                    "title": "number",
                                    "type": "number"
                                },
                                "Nonce": {
                                    "title": "number",
                                    "type": "number"
                                },
                                "Params": {
                                    "media": {
                                        "binaryEncoding": "base64"
                                    },
                                    "type": "string"
                                },
                                "To": {
                                    "additionalProperties": false,
                                    "type": "object"
                                },
                                "Value": {
                                    "additionalProperties": false,
                                    "type": "object"
                                },
                                "Version": {
                                    "title": "number",
                                    "type": "number"
                                }
                            },
                            "type": "object"
                        },
                        "MsgCid": {
                            "title": "Content Identifier",
                            "type": "string"
                        },
                        "MsgRct": {
                            "additionalProperties": false,
                            "properties": {
                                "EventsRoot": {
                                    "title": "Content Identifier",
                                    "type": "string"
                                },
                                "ExitCode": {
                                    "title": "number",
                                    "type": "number"
                                },
                                "GasUsed": {
                                    "title": "number",
                                    "type": "number"
                                },
                                "Return": {
                                    "media": {
                                        "binaryEncoding": "base64"
                                    },
                                    "type": "string"
                                }
                            },
                            "type": "object"
                        }
                    },
                    "type": [
                        "object"
                    ]
                },
                "required": true,
                "deprecated": false
            },
            "deprecated": false,
            "externalDocs": {
                "description": "Github remote link",
                "url": "https://github.com/filecoin-project/lotus/blob/master/api/proxy_gen.go#L4996"
            }
        },
        {
            "name": "Filecoin.StateSearchMsg",
            "description": "```go\nfunc (s *GatewayStruct) StateSearchMsg(p0 context.Context, p1 types.TipSetKey, p2 cid.Cid, p3 abi.ChainEpoch, p4 bool) (*MsgLookup, error) {\n\tif s.Internal.StateSearchMsg == nil {\n\t\treturn nil, ErrNotSupported\n\t}\n\treturn s.Internal.StateSearchMsg(p0, p1, p2, p3, p4)\n}\n```",
            "summary": "There are not yet any comments for this method.",
            "paramStructure": "by-position",
            "params": [
                {
                    "name": "p1",
                    "description": "types.TipSetKey",
                    "summary": "",
                    "schema": {
                        "examples": [
                            [
                                {
                                    "/": "bafy2bzacea3wsdh6y3a36tb3skempjoxqpuyompjbmfeyf34fi3uy6uue42v4"
                                },
                                {
                                    "/": "bafy2bzacebp3shtrn43k7g3unredz7fxn4gj533d3o43tqn2p2ipxxhrvchve"
                                }
                            ]
                        ],
                        "additionalProperties": false,
                        "type": [
                            "object"
                        ]
                    },
                    "required": true,
                    "deprecated": false
                },
                {
                    "name": "p2",
                    "description": "cid.Cid",
                    "summary": "",
                    "schema": {
                        "title": "Content Identifier",
                        "description": "Cid represents a self-describing content addressed identifier. It is formed by a Version, a Codec (which indicates a multicodec-packed content type) and a Multihash.",
                        "examples": [
                            {
                                "/": "bafy2bzacea3wsdh6y3a36tb3skempjoxqpuyompjbmfeyf34fi3uy6uue42v4"
                            }
                        ],
                        "type": [
                            "string"
                        ]
                    },
                    "required": true,
                    "deprecated": false
                },
                {
                    "name": "p3",
                    "description": "abi.ChainEpoch",
                    "summary": "",
                    "schema": {
                        "title": "number",
                        "description": "Number is a number",
                        "examples": [
                            10101
                        ],
                        "type": [
                            "number"
                        ]
                    },
                    "required": true,
                    "deprecated": false
                },
                {
                    "name": "p4",
                    "description": "bool",
                    "summary": "",
                    "schema": {
                        "examples": [
                            true
                        ],
                        "type": [
                            "boolean"
                        ]
                    },
                    "required": true,
                    "deprecated": false
                }
            ],
            "result": {
                "name": "*MsgLookup",
                "description": "*MsgLookup",
                "summary": "",
                "schema": {
                    "examples": [
                        {
                            "Message": {
                                "/": "bafy2bzacea3wsdh6y3a36tb3skempjoxqpuyompjbmfeyf34fi3uy6uue42v4"
                            },
                            "Receipt": {
                                "ExitCode": 0,
                                "Return": "Ynl0ZSBhcnJheQ==",
                                "GasUsed": 9,
                                "EventsRoot": {
                                    "/": "bafy2bzacea3wsdh6y3a36tb3skempjoxqpuyompjbmfeyf34fi3uy6uue42v4"
                                }
                            },
                            "ReturnDec": {},
                            "TipSet": [
                                {
                                    "/": "bafy2bzacea3wsdh6y3a36tb3skempjoxqpuyompjbmfeyf34fi3uy6uue42v4"
                                },
                                {
                                    "/": "bafy2bzacebp3shtrn43k7g3unredz7fxn4gj533d3o43tqn2p2ipxxhrvchve"
                                }
                            ],
                            "Height": 10101
                        }
                    ],
                    "additionalProperties": false,
                    "properties": {
                        "Height": {
                            "title": "number",
                            "type": "number"
                        },
                        "Message": {
                            "title": "Content Identifier",
                            "type": "string"
                        },
                        "Receipt": {
                            "additionalProperties": false,
                            "properties": {
                                "EventsRoot": {
                                    "title": "Content Identifier",
                                    "type": "string"
                                },
                                "ExitCode": {
                                    "title": "number",
                                    "type": "number"
                                },
                                "GasUsed": {
                                    "title": "number",
                                    "type": "number"
                                },
                                "Return": {
                                    "media": {
                                        "binaryEncoding": "base64"
                                    },
                                    "type": "string"
                                }
                            },
                            "type": "object"
                        },
                        "ReturnDec": {
                            "additionalProperties": true,
                            "type": "object"
                        },
                        "TipSet": {
                            "additionalProperties": false,
                            "type": "object"
                        }
                    },
                    "type": [
                        "object"
                    ]
                },
                "required": true,
                "deprecated": false
            },
            "deprecated": false,
            "externalDocs": {
                "description": "Github remote link",
                "url": "https://github.com/filecoin-project/lotus/blob/master/api/proxy_gen.go#L5007"
            }
        },
        {
            "name": "Filecoin.StateSectorGetInfo",
            "description": "```go\nfunc (s *GatewayStruct) StateSectorGetInfo(p0 context.Context, p1 address.Address, p2 abi.SectorNumber, p3 types.TipSetKey) (*miner.SectorOnChainInfo, error) {\n\tif s.Internal.StateSectorGetInfo == nil {\n\t\treturn nil, ErrNotSupported\n\t}\n\treturn s.Internal.StateSectorGetInfo(p0, p1, p2, p3)\n}\n```",
            "summary": "There are not yet any comments for this method.",
            "paramStructure": "by-position",
            "params": [
                {
                    "name": "p1",
                    "description": "address.Address",
                    "summary": "",
                    "schema": {
                        "examples": [
                            "f01234"
                        ],
                        "additionalProperties": false,
                        "type": [
                            "object"
                        ]
                    },
                    "required": true,
                    "deprecated": false
                },
                {
                    "name": "p2",
                    "description": "abi.SectorNumber",
                    "summary": "",
                    "schema": {
                        "title": "number",
                        "description": "Number is a number",
                        "examples": [
                            9
                        ],
                        "type": [
                            "number"
                        ]
                    },
                    "required": true,
                    "deprecated": false
                },
                {
                    "name": "p3",
                    "description": "types.TipSetKey",
                    "summary": "",
                    "schema": {
                        "examples": [
                            [
                                {
                                    "/": "bafy2bzacea3wsdh6y3a36tb3skempjoxqpuyompjbmfeyf34fi3uy6uue42v4"
                                },
                                {
                                    "/": "bafy2bzacebp3shtrn43k7g3unredz7fxn4gj533d3o43tqn2p2ipxxhrvchve"
                                }
                            ]
                        ],
                        "additionalProperties": false,
                        "type": [
                            "object"
                        ]
                    },
                    "required": true,
                    "deprecated": false
                }
            ],
            "result": {
                "name": "*miner.SectorOnChainInfo",
                "description": "*miner.SectorOnChainInfo",
                "summary": "",
                "schema": {
                    "examples": [
                        {
                            "SectorNumber": 9,
                            "SealProof": 8,
                            "SealedCID": {
                                "/": "bafy2bzacea3wsdh6y3a36tb3skempjoxqpuyompjbmfeyf34fi3uy6uue42v4"
                            },
                            "DealIDs": [
                                5432
                            ],
                            "Activation": 10101,
                            "Expiration": 10101,
                            "DealWeight": "0",
                            "VerifiedDealWeight": "0",
                            "InitialPledge": "0",
                            "ExpectedDayReward": "0",
                            "ExpectedStoragePledge": "0",
                            "PowerBaseEpoch": 10101,
                            "ReplacedDayReward": "0",
                            "SectorKeyCID": {
                                "/": "bafy2bzacea3wsdh6y3a36tb3skempjoxqpuyompjbmfeyf34fi3uy6uue42v4"
                            },
                            "Flags": 0
                        }
                    ],
                    "additionalProperties": false,
                    "properties": {
                        "Activation": {
                            "title": "number",
                            "type": "number"
                        },
                        "DealIDs": {
                            "items": {
                                "description": "Number is a number",
                                "title": "number",
                                "type": "number"
                            },
                            "type": "array"
                        },
                        "DealWeight": {
                            "additionalProperties": false,
                            "type": "object"
                        },
                        "ExpectedDayReward": {
                            "additionalProperties": false,
                            "type": "object"
                        },
                        "ExpectedStoragePledge": {
                            "additionalProperties": false,
                            "type": "object"
                        },
                        "Expiration": {
                            "title": "number",
                            "type": "number"
                        },
                        "Flags": {
                            "title": "number",
                            "type": "number"
                        },
                        "InitialPledge": {
                            "additionalProperties": false,
                            "type": "object"
                        },
                        "PowerBaseEpoch": {
                            "title": "number",
                            "type": "number"
                        },
                        "ReplacedDayReward": {
                            "additionalProperties": false,
                            "type": "object"
                        },
                        "SealProof": {
                            "title": "number",
                            "type": "number"
                        },
                        "SealedCID": {
                            "title": "Content Identifier",
                            "type": "string"
                        },
                        "SectorKeyCID": {
                            "title": "Content Identifier",
                            "type": "string"
                        },
                        "SectorNumber": {
                            "title": "number",
                            "type": "number"
                        },
                        "VerifiedDealWeight": {
                            "additionalProperties": false,
                            "type": "object"
                        }
                    },
                    "type": [
                        "object"
                    ]
                },
                "required": true,
                "deprecated": false
            },
            "deprecated": false,
            "externalDocs": {
                "description": "Github remote link",
                "url": "https://github.com/filecoin-project/lotus/blob/master/api/proxy_gen.go#L5018"
            }
        },
        {
            "name": "Filecoin.StateVerifiedClientStatus",
            "description": "```go\nfunc (s *GatewayStruct) StateVerifiedClientStatus(p0 context.Context, p1 address.Address, p2 types.TipSetKey) (*abi.StoragePower, error) {\n\tif s.Internal.StateVerifiedClientStatus == nil {\n\t\treturn nil, ErrNotSupported\n\t}\n\treturn s.Internal.StateVerifiedClientStatus(p0, p1, p2)\n}\n```",
            "summary": "There are not yet any comments for this method.",
            "paramStructure": "by-position",
            "params": [
                {
                    "name": "p1",
                    "description": "address.Address",
                    "summary": "",
                    "schema": {
                        "examples": [
                            "f01234"
                        ],
                        "additionalProperties": false,
                        "type": [
                            "object"
                        ]
                    },
                    "required": true,
                    "deprecated": false
                },
                {
                    "name": "p2",
                    "description": "types.TipSetKey",
                    "summary": "",
                    "schema": {
                        "examples": [
                            [
                                {
                                    "/": "bafy2bzacea3wsdh6y3a36tb3skempjoxqpuyompjbmfeyf34fi3uy6uue42v4"
                                },
                                {
                                    "/": "bafy2bzacebp3shtrn43k7g3unredz7fxn4gj533d3o43tqn2p2ipxxhrvchve"
                                }
                            ]
                        ],
                        "additionalProperties": false,
                        "type": [
                            "object"
                        ]
                    },
                    "required": true,
                    "deprecated": false
                }
            ],
            "result": {
                "name": "*abi.StoragePower",
                "description": "*abi.StoragePower",
                "summary": "",
                "schema": {
                    "examples": [
                        "0"
                    ],
                    "additionalProperties": false,
                    "type": [
                        "object"
                    ]
                },
                "required": true,
                "deprecated": false
            },
            "deprecated": false,
            "externalDocs": {
                "description": "Github remote link",
                "url": "https://github.com/filecoin-project/lotus/blob/master/api/proxy_gen.go#L5029"
            }
        },
        {
            "name": "Filecoin.StateVerifierStatus",
            "description": "```go\nfunc (s *GatewayStruct) StateVerifierStatus(p0 context.Context, p1 address.Address, p2 types.TipSetKey) (*abi.StoragePower, error) {\n\tif s.Internal.StateVerifierStatus == nil {\n\t\treturn nil, ErrNotSupported\n\t}\n\treturn s.Internal.StateVerifierStatus(p0, p1, p2)\n}\n```",
            "summary": "There are not yet any comments for this method.",
            "paramStructure": "by-position",
            "params": [
                {
                    "name": "p1",
                    "description": "address.Address",
                    "summary": "",
                    "schema": {
                        "examples": [
                            "f01234"
                        ],
                        "additionalProperties": false,
                        "type": [
                            "object"
                        ]
                    },
                    "required": true,
                    "deprecated": false
                },
                {
                    "name": "p2",
                    "description": "types.TipSetKey",
                    "summary": "",
                    "schema": {
                        "examples": [
                            [
                                {
                                    "/": "bafy2bzacea3wsdh6y3a36tb3skempjoxqpuyompjbmfeyf34fi3uy6uue42v4"
                                },
                                {
                                    "/": "bafy2bzacebp3shtrn43k7g3unredz7fxn4gj533d3o43tqn2p2ipxxhrvchve"
                                }
                            ]
                        ],
                        "additionalProperties": false,
                        "type": [
                            "object"
                        ]
                    },
                    "required": true,
                    "deprecated": false
                }
            ],
            "result": {
                "name": "*abi.StoragePower",
                "description": "*abi.StoragePower",
                "summary": "",
                "schema": {
                    "examples": [
                        "0"
                    ],
                    "additionalProperties": false,
                    "type": [
                        "object"
                    ]
                },
                "required": true,
                "deprecated": false
            },
            "deprecated": false,
            "externalDocs": {
                "description": "Github remote link",
                "url": "https://github.com/filecoin-project/lotus/blob/master/api/proxy_gen.go#L5040"
            }
        },
        {
            "name": "Filecoin.StateWaitMsg",
            "description": "```go\nfunc (s *GatewayStruct) StateWaitMsg(p0 context.Context, p1 cid.Cid, p2 uint64, p3 abi.ChainEpoch, p4 bool) (*MsgLookup, error) {\n\tif s.Internal.StateWaitMsg == nil {\n\t\treturn nil, ErrNotSupported\n\t}\n\treturn s.Internal.StateWaitMsg(p0, p1, p2, p3, p4)\n}\n```",
            "summary": "There are not yet any comments for this method.",
            "paramStructure": "by-position",
            "params": [
                {
                    "name": "p1",
                    "description": "cid.Cid",
                    "summary": "",
                    "schema": {
                        "title": "Content Identifier",
                        "description": "Cid represents a self-describing content addressed identifier. It is formed by a Version, a Codec (which indicates a multicodec-packed content type) and a Multihash.",
                        "examples": [
                            {
                                "/": "bafy2bzacea3wsdh6y3a36tb3skempjoxqpuyompjbmfeyf34fi3uy6uue42v4"
                            }
                        ],
                        "type": [
                            "string"
                        ]
                    },
                    "required": true,
                    "deprecated": false
                },
                {
                    "name": "p2",
                    "description": "uint64",
                    "summary": "",
                    "schema": {
                        "title": "number",
                        "description": "Number is a number",
                        "examples": [
                            42
                        ],
                        "type": [
                            "number"
                        ]
                    },
                    "required": true,
                    "deprecated": false
                },
                {
                    "name": "p3",
                    "description": "abi.ChainEpoch",
                    "summary": "",
                    "schema": {
                        "title": "number",
                        "description": "Number is a number",
                        "examples": [
                            10101
                        ],
                        "type": [
                            "number"
                        ]
                    },
                    "required": true,
                    "deprecated": false
                },
                {
                    "name": "p4",
                    "description": "bool",
                    "summary": "",
                    "schema": {
                        "examples": [
                            true
                        ],
                        "type": [
                            "boolean"
                        ]
                    },
                    "required": true,
                    "deprecated": false
                }
            ],
            "result": {
                "name": "*MsgLookup",
                "description": "*MsgLookup",
                "summary": "",
                "schema": {
                    "examples": [
                        {
                            "Message": {
                                "/": "bafy2bzacea3wsdh6y3a36tb3skempjoxqpuyompjbmfeyf34fi3uy6uue42v4"
                            },
                            "Receipt": {
                                "ExitCode": 0,
                                "Return": "Ynl0ZSBhcnJheQ==",
                                "GasUsed": 9,
                                "EventsRoot": {
                                    "/": "bafy2bzacea3wsdh6y3a36tb3skempjoxqpuyompjbmfeyf34fi3uy6uue42v4"
                                }
                            },
                            "ReturnDec": {},
                            "TipSet": [
                                {
                                    "/": "bafy2bzacea3wsdh6y3a36tb3skempjoxqpuyompjbmfeyf34fi3uy6uue42v4"
                                },
                                {
                                    "/": "bafy2bzacebp3shtrn43k7g3unredz7fxn4gj533d3o43tqn2p2ipxxhrvchve"
                                }
                            ],
                            "Height": 10101
                        }
                    ],
                    "additionalProperties": false,
                    "properties": {
                        "Height": {
                            "title": "number",
                            "type": "number"
                        },
                        "Message": {
                            "title": "Content Identifier",
                            "type": "string"
                        },
                        "Receipt": {
                            "additionalProperties": false,
                            "properties": {
                                "EventsRoot": {
                                    "title": "Content Identifier",
                                    "type": "string"
                                },
                                "ExitCode": {
                                    "title": "number",
                                    "type": "number"
                                },
                                "GasUsed": {
                                    "title": "number",
                                    "type": "number"
                                },
                                "Return": {
                                    "media": {
                                        "binaryEncoding": "base64"
                                    },
                                    "type": "string"
                                }
                            },
                            "type": "object"
                        },
                        "ReturnDec": {
                            "additionalProperties": true,
                            "type": "object"
                        },
                        "TipSet": {
                            "additionalProperties": false,
                            "type": "object"
                        }
                    },
                    "type": [
                        "object"
                    ]
                },
                "required": true,
                "deprecated": false
            },
            "deprecated": false,
            "externalDocs": {
                "description": "Github remote link",
                "url": "https://github.com/filecoin-project/lotus/blob/master/api/proxy_gen.go#L5051"
            }
        },
        {
            "name": "Filecoin.Version",
            "description": "```go\nfunc (s *GatewayStruct) Version(p0 context.Context) (APIVersion, error) {\n\tif s.Internal.Version == nil {\n\t\treturn *new(APIVersion), ErrNotSupported\n\t}\n\treturn s.Internal.Version(p0)\n}\n```",
            "summary": "There are not yet any comments for this method.",
            "paramStructure": "by-position",
            "params": [],
            "result": {
                "name": "APIVersion",
                "description": "APIVersion",
                "summary": "",
                "schema": {
                    "examples": [
                        {
                            "Version": "string value",
                            "APIVersion": 131840,
                            "BlockDelay": 42
                        }
                    ],
                    "additionalProperties": false,
                    "properties": {
                        "APIVersion": {
                            "title": "number",
                            "type": "number"
                        },
                        "BlockDelay": {
                            "title": "number",
                            "type": "number"
                        },
                        "Version": {
                            "type": "string"
                        }
                    },
                    "type": [
                        "object"
                    ]
                },
                "required": true,
                "deprecated": false
            },
            "deprecated": false,
            "externalDocs": {
                "description": "Github remote link",
                "url": "https://github.com/filecoin-project/lotus/blob/master/api/proxy_gen.go#L5073"
            }
        },
        {
            "name": "Filecoin.WalletBalance",
            "description": "```go\nfunc (s *GatewayStruct) WalletBalance(p0 context.Context, p1 address.Address) (types.BigInt, error) {\n\tif s.Internal.WalletBalance == nil {\n\t\treturn *new(types.BigInt), ErrNotSupported\n\t}\n\treturn s.Internal.WalletBalance(p0, p1)\n}\n```",
            "summary": "There are not yet any comments for this method.",
            "paramStructure": "by-position",
            "params": [
                {
                    "name": "p1",
                    "description": "address.Address",
                    "summary": "",
                    "schema": {
                        "examples": [
                            "f01234"
                        ],
                        "additionalProperties": false,
                        "type": [
                            "object"
                        ]
                    },
                    "required": true,
                    "deprecated": false
                }
            ],
            "result": {
                "name": "types.BigInt",
                "description": "types.BigInt",
                "summary": "",
                "schema": {
                    "examples": [
                        "0"
                    ],
                    "additionalProperties": false,
                    "type": [
                        "object"
                    ]
                },
                "required": true,
                "deprecated": false
            },
            "deprecated": false,
            "externalDocs": {
                "description": "Github remote link",
                "url": "https://github.com/filecoin-project/lotus/blob/master/api/proxy_gen.go#L5084"
            }
        },
        {
            "name": "Filecoin.Web3ClientVersion",
            "description": "```go\nfunc (s *GatewayStruct) Web3ClientVersion(p0 context.Context) (string, error) {\n\tif s.Internal.Web3ClientVersion == nil {\n\t\treturn \"\", ErrNotSupported\n\t}\n\treturn s.Internal.Web3ClientVersion(p0)\n}\n```",
            "summary": "There are not yet any comments for this method.",
            "paramStructure": "by-position",
            "params": [],
            "result": {
                "name": "string",
                "description": "string",
                "summary": "",
                "schema": {
                    "examples": [
                        "string value"
                    ],
                    "type": [
                        "string"
                    ]
                },
                "required": true,
                "deprecated": false
            },
            "deprecated": false,
            "externalDocs": {
                "description": "Github remote link",
                "url": "https://github.com/filecoin-project/lotus/blob/master/api/proxy_gen.go#L5095"
            }
        }
    ]
}<|MERGE_RESOLUTION|>--- conflicted
+++ resolved
@@ -2,11 +2,7 @@
     "openrpc": "1.2.6",
     "info": {
         "title": "Lotus RPC API",
-<<<<<<< HEAD
-        "version": "1.30.0-rc1"
-=======
         "version": "1.30.0-rc2"
->>>>>>> f8a5c826
     },
     "methods": [
         {
